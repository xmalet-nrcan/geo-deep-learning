--- conflicted
+++ resolved
@@ -121,6 +121,9 @@
 
     def _load_mask(self, index: int) -> tuple[Tensor, str]:
         """Load mask."""
+        # TODO : Change this as in branch it's:
+        # mask_tensor = torch.from_numpy(mask_array).long()
+        #                                            ======
         return self._load_image_by_name(index, "mask")
 
     def _load_image_by_name(self, index: int, mask_name: str, as_type=np.int32) -> tuple[Tensor, str]:
@@ -129,13 +132,8 @@
         mask_file_name = Path(mask_path).name
 
         with rio.open(mask_path) as mask:
-<<<<<<< HEAD
             mask_array = mask.read().astype(as_type)
             mask_tensor = torch.from_numpy(mask_array).float()
-=======
-            mask_array = mask.read().astype(np.int32)
-            mask_tensor = torch.from_numpy(mask_array).long()
->>>>>>> da1878d3
 
         return mask_tensor, mask_file_name
 
