import numpy as np
import matplotlib.pyplot as plt
from pathlib import Path
from matplotlib.colors import ListedColormap
from lightning.pytorch.callbacks import ModelCheckpoint
from tools.visualization import visualize_prediction
from tools.utils import denormalization

class SegmentationCallback(ModelCheckpoint):
    
<<<<<<< HEAD
    def __init__(self, max_samples: int = 3, class_colors = None, save_dir: str = "visualization_logs",  *args, **kwargs):
=======
    def __init__(self, 
                 max_samples: int = 3,
                 mean = None, 
                 std = None,
                 num_classes = None,
                 data_type_max = 255,
                 class_colors = None,
                 *args, **kwargs):
>>>>>>> ac629d4e
        super().__init__(*args, **kwargs)
        self.max_samples = max_samples
        self.mean = mean
        self.std = std
        self.num_classes = num_classes
        self.data_type_max = data_type_max
        self.class_colors = class_colors
        self.current_batch = None
        self.current_outputs = None
        self.save_dir = Path(save_dir)
        self.save_dir.mkdir(exist_ok=True, parents=True)
        self._setup_colormap()
    
    def on_validation_batch_end(self,
                                trainer,
                                pl_module,
                                outputs,
                                batch,
                                batch_idx,
                                dataloader_idx=0):
        if trainer.is_global_zero:
            self.current_batch = batch
            self.current_outputs = outputs
    
    def _save_checkpoint(self, trainer, filepath):
        super()._save_checkpoint(trainer, filepath)
        if trainer.is_global_zero:
<<<<<<< HEAD
            self._log_visualizations(trainer)
=======
            self._log_visualizations(trainer, None)
>>>>>>> ac629d4e
        
    def _setup_colormap(self):
        if self.class_colors is None:
            # Default colormap for unknown number of classes
            self.cmap = plt.get_cmap('tab20')
        else:
            self.cmap = ListedColormap(self.class_colors)
            
    def _process_image(self, image, mean, std, data_type_max):
        image = image.permute(1, 2, 0).cpu().numpy()    
        num_channels = image.shape[-1]
        
        if num_channels > 3:
            image = image[..., :3]
            num_channels = 3
        if mean is not None and std is not None:
            mean = np.array(mean[:num_channels]).reshape(1, 1, num_channels)
            std = np.array(std[:num_channels]).reshape(1, 1, num_channels)
            image = image * std + mean
        
        image = (image * data_type_max).astype(np.uint8)
        
        return image
    
<<<<<<< HEAD
    def _log_visualizations(self, trainer):
        mean = trainer.datamodule.mean
        std = trainer.datamodule.std
        data_type_max = trainer.datamodule.data_type_max
=======
    def _log_visualizations(self, trainer, batch_idx):
>>>>>>> ac629d4e
        if self.current_batch is not None and self.current_outputs is not None:
            image_batch = self.current_batch["image"]
            mask_batch = self.current_batch["mask"]
            batch_image_name = self.current_batch["image_name"]
            batch_mask_name = self.current_batch["mask_name"]
            batch_size = image_batch.shape[0]
            N = min(self.max_samples, batch_size)
<<<<<<< HEAD
            num_classes = mask_batch.max().item() + 1 if self.class_colors is None else len(self.class_colors)
            epoch_dir = self.save_dir / f"epoch_{trainer.current_epoch}"
            epoch_dir.mkdir(exist_ok=True)
            
            try:
                fig, axes = plt.subplots(N, 3, figsize=(15, 5 * N))
                axes = axes.reshape(N, 3) if N > 1 else axes.reshape(1, 3)
                
=======
            num_classes = mask_batch.max().item() + 1 if self.num_classes is None else self.num_classes
            try:
>>>>>>> ac629d4e
                for i in range(N):
                    image = image_batch[i]
                    mask = mask_batch[i]
                    image_name = batch_image_name[i]
<<<<<<< HEAD
                    mask_name = batch_mask_name[i]
                    output = self.current_outputs[i]
                    print(f"\nImage Shape_0-1: {image.shape}\n Image Max_0-1: {image.max()}\n Image Min_0-1: {image.min()}\n Image Mean_0-1: {image.mean()}\n")
                    image = self._process_image(image, mean, std, data_type_max)
                    print(f"\nImage Shape_0-255: {image.shape}\n Image Max_0-255: {image.max()}\n Image Min_0-255: {image.min()}\n Image Mean_0-255: {image.mean()}\n")
                    mask = mask.squeeze(0).long().cpu().numpy()
                    output = output.cpu().numpy()
                    
                    sample_dir = epoch_dir / f"sample_{i}"
                    sample_dir.mkdir(exist_ok=True)
                    
                    plt.imsave(sample_dir / f"{image_name}_image.png", image)
                    plt.imsave(sample_dir / f"{mask_name}_mask.png", mask, cmap=self.cmap, vmin=0, vmax=num_classes-1)
                    plt.imsave(sample_dir / f"{image_name}_prediction.png", output, cmap=self.cmap, vmin=0, vmax=num_classes-1)   
                    
                    ax_image, ax_mask, ax_output = axes[i]
                    
                    ax_image.imshow(image)
                    ax_image.set_title("Image")
                    ax_image.axis("off")
                    ax_image.text(0.5, -0.1, f"{image_name}", 
                            transform=ax_image.transAxes,
                            ha='center', va='top',
                            wrap=True)
                    
                    ax_mask.imshow(mask, cmap=self.cmap, vmin=0, vmax=num_classes-1)
                    ax_mask.set_title("Mask")
                    ax_mask.axis("off")
                    # ax_mask.text(0.5, -0.1, f"{mask_name}",
                    #          transform=ax_mask.transAxes,
                    #          ha='center', va='top',
                    #          wrap=True)
                    
                    ax_output.imshow(output, cmap=self.cmap, vmin=0, vmax=num_classes-1)
                    ax_output.set_title('Output')
                    ax_output.axis("off")
                
                plt.tight_layout()
                artifact_file = f"val/predictions_epoch_{trainer.current_epoch}.png"
                trainer.logger.experiment.log_figure(figure=fig, 
                                                    artifact_file = artifact_file,
                                                    run_id=trainer.logger.run_id)
                fig.savefig(epoch_dir / "combined_visualization.png")
                plt.close(fig)
            except Exception as e:
                print(f"Error in visualization: {str(e)}")
=======
                    output = self.current_outputs[i]
                    image = denormalization(image, self.mean, self.std, self.data_type_max)
                    fig = visualize_prediction(image, mask, output, 
                                            sample_name=image_name,
                                            num_classes=num_classes,
                                            class_colors=self.class_colors)
                    artifact_file = f"val/{Path(image_name).stem}/idx_{i}_epoch_{trainer.current_epoch}.png"
                    trainer.logger.experiment.log_figure(figure=fig,
                                                        artifact_file = artifact_file,
                                                        run_id=trainer.logger.run_id)
            except Exception as e:
                print(f"Error in logging visualizations: {e}")
>>>>>>> ac629d4e
            
            finally:
                self.current_batch = None
                self.current_outputs = None<|MERGE_RESOLUTION|>--- conflicted
+++ resolved
@@ -8,9 +8,6 @@
 
 class SegmentationCallback(ModelCheckpoint):
     
-<<<<<<< HEAD
-    def __init__(self, max_samples: int = 3, class_colors = None, save_dir: str = "visualization_logs",  *args, **kwargs):
-=======
     def __init__(self, 
                  max_samples: int = 3,
                  mean = None, 
@@ -19,7 +16,6 @@
                  data_type_max = 255,
                  class_colors = None,
                  *args, **kwargs):
->>>>>>> ac629d4e
         super().__init__(*args, **kwargs)
         self.max_samples = max_samples
         self.mean = mean
@@ -29,8 +25,6 @@
         self.class_colors = class_colors
         self.current_batch = None
         self.current_outputs = None
-        self.save_dir = Path(save_dir)
-        self.save_dir.mkdir(exist_ok=True, parents=True)
         self._setup_colormap()
     
     def on_validation_batch_end(self,
@@ -47,11 +41,7 @@
     def _save_checkpoint(self, trainer, filepath):
         super()._save_checkpoint(trainer, filepath)
         if trainer.is_global_zero:
-<<<<<<< HEAD
-            self._log_visualizations(trainer)
-=======
             self._log_visualizations(trainer, None)
->>>>>>> ac629d4e
         
     def _setup_colormap(self):
         if self.class_colors is None:
@@ -59,31 +49,8 @@
             self.cmap = plt.get_cmap('tab20')
         else:
             self.cmap = ListedColormap(self.class_colors)
-            
-    def _process_image(self, image, mean, std, data_type_max):
-        image = image.permute(1, 2, 0).cpu().numpy()    
-        num_channels = image.shape[-1]
-        
-        if num_channels > 3:
-            image = image[..., :3]
-            num_channels = 3
-        if mean is not None and std is not None:
-            mean = np.array(mean[:num_channels]).reshape(1, 1, num_channels)
-            std = np.array(std[:num_channels]).reshape(1, 1, num_channels)
-            image = image * std + mean
-        
-        image = (image * data_type_max).astype(np.uint8)
-        
-        return image
     
-<<<<<<< HEAD
-    def _log_visualizations(self, trainer):
-        mean = trainer.datamodule.mean
-        std = trainer.datamodule.std
-        data_type_max = trainer.datamodule.data_type_max
-=======
     def _log_visualizations(self, trainer, batch_idx):
->>>>>>> ac629d4e
         if self.current_batch is not None and self.current_outputs is not None:
             image_batch = self.current_batch["image"]
             mask_batch = self.current_batch["mask"]
@@ -91,71 +58,12 @@
             batch_mask_name = self.current_batch["mask_name"]
             batch_size = image_batch.shape[0]
             N = min(self.max_samples, batch_size)
-<<<<<<< HEAD
-            num_classes = mask_batch.max().item() + 1 if self.class_colors is None else len(self.class_colors)
-            epoch_dir = self.save_dir / f"epoch_{trainer.current_epoch}"
-            epoch_dir.mkdir(exist_ok=True)
-            
-            try:
-                fig, axes = plt.subplots(N, 3, figsize=(15, 5 * N))
-                axes = axes.reshape(N, 3) if N > 1 else axes.reshape(1, 3)
-                
-=======
             num_classes = mask_batch.max().item() + 1 if self.num_classes is None else self.num_classes
             try:
->>>>>>> ac629d4e
                 for i in range(N):
                     image = image_batch[i]
                     mask = mask_batch[i]
                     image_name = batch_image_name[i]
-<<<<<<< HEAD
-                    mask_name = batch_mask_name[i]
-                    output = self.current_outputs[i]
-                    print(f"\nImage Shape_0-1: {image.shape}\n Image Max_0-1: {image.max()}\n Image Min_0-1: {image.min()}\n Image Mean_0-1: {image.mean()}\n")
-                    image = self._process_image(image, mean, std, data_type_max)
-                    print(f"\nImage Shape_0-255: {image.shape}\n Image Max_0-255: {image.max()}\n Image Min_0-255: {image.min()}\n Image Mean_0-255: {image.mean()}\n")
-                    mask = mask.squeeze(0).long().cpu().numpy()
-                    output = output.cpu().numpy()
-                    
-                    sample_dir = epoch_dir / f"sample_{i}"
-                    sample_dir.mkdir(exist_ok=True)
-                    
-                    plt.imsave(sample_dir / f"{image_name}_image.png", image)
-                    plt.imsave(sample_dir / f"{mask_name}_mask.png", mask, cmap=self.cmap, vmin=0, vmax=num_classes-1)
-                    plt.imsave(sample_dir / f"{image_name}_prediction.png", output, cmap=self.cmap, vmin=0, vmax=num_classes-1)   
-                    
-                    ax_image, ax_mask, ax_output = axes[i]
-                    
-                    ax_image.imshow(image)
-                    ax_image.set_title("Image")
-                    ax_image.axis("off")
-                    ax_image.text(0.5, -0.1, f"{image_name}", 
-                            transform=ax_image.transAxes,
-                            ha='center', va='top',
-                            wrap=True)
-                    
-                    ax_mask.imshow(mask, cmap=self.cmap, vmin=0, vmax=num_classes-1)
-                    ax_mask.set_title("Mask")
-                    ax_mask.axis("off")
-                    # ax_mask.text(0.5, -0.1, f"{mask_name}",
-                    #          transform=ax_mask.transAxes,
-                    #          ha='center', va='top',
-                    #          wrap=True)
-                    
-                    ax_output.imshow(output, cmap=self.cmap, vmin=0, vmax=num_classes-1)
-                    ax_output.set_title('Output')
-                    ax_output.axis("off")
-                
-                plt.tight_layout()
-                artifact_file = f"val/predictions_epoch_{trainer.current_epoch}.png"
-                trainer.logger.experiment.log_figure(figure=fig, 
-                                                    artifact_file = artifact_file,
-                                                    run_id=trainer.logger.run_id)
-                fig.savefig(epoch_dir / "combined_visualization.png")
-                plt.close(fig)
-            except Exception as e:
-                print(f"Error in visualization: {str(e)}")
-=======
                     output = self.current_outputs[i]
                     image = denormalization(image, self.mean, self.std, self.data_type_max)
                     fig = visualize_prediction(image, mask, output, 
@@ -168,7 +76,6 @@
                                                         run_id=trainer.logger.run_id)
             except Exception as e:
                 print(f"Error in logging visualizations: {e}")
->>>>>>> ac629d4e
             
             finally:
                 self.current_batch = None
