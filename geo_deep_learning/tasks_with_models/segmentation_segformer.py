"""Segmentation SegFormer model."""

import logging
import warnings
from collections.abc import Callable
from pathlib import Path
from typing import Any

import kornia as krn
import torch
from geo_deep_learning.utils.tensors import denormalization
from geo_deep_learning.utils.models import load_weights_from_checkpoint
from kornia.augmentation import AugmentationSequential
from lightning.pytorch import LightningModule, Trainer
from lightning.pytorch.cli import LRSchedulerCallable, OptimizerCallable
from segmentation_models_pytorch.losses import SoftCrossEntropyLoss
from torch import Tensor
from torchmetrics.segmentation import MeanIoU
from torchmetrics.wrappers import ClasswiseWrapper

from geo_deep_learning.models.segmentation.segformer import SegFormerSegmentationModel
<<<<<<< HEAD
=======
from geo_deep_learning.tools.utils import denormalization, load_weights_from_checkpoint
>>>>>>> da1878d3
from geo_deep_learning.tools.visualization import visualize_prediction

warnings.filterwarnings(
    "ignore",
    message="Default grid_sample and affine_grid behavior has changed",
)

logger = logging.getLogger(__name__)


class SegmentationSegformer(LightningModule):
    """Segmentation SegFormer model."""

    def __init__(  # noqa: PLR0913
            self,
            encoder: str,
            *,
            image_size: tuple[int, int],
            in_channels: int,
            num_classes: int,
            max_samples: int,
            loss: Callable,
            optimizer: OptimizerCallable = torch.optim.Adam,
            scheduler: LRSchedulerCallable = torch.optim.lr_scheduler.ConstantLR,
            scheduler_config: dict[str, Any] | None = None,
            use_dynamic_encoder: bool = False,
            freeze_layers: list[str] | None = None,
            weights: str | None = None,
            class_labels: list[str] | None = None,
            class_colors: list[str] | None = None,
            weights_from_checkpoint_path: str | None = None,
            **kwargs: object,  # noqa: ARG002
    ) -> None:
        """Initialize the model."""
        super().__init__()
        self.save_hyperparameters()
        self.encoder = encoder
        self.in_channels = in_channels
        self.num_classes = num_classes
        self.image_size = image_size
        self.max_samples = max_samples

        self.loss = loss
        self.optimizer = optimizer
        self.scheduler = scheduler
        self.scheduler_config = scheduler_config or {"interval": "epoch"}

        self.weights = weights
        self.weights_from_checkpoint_path = weights_from_checkpoint_path
        self.use_dynamic_encoder = use_dynamic_encoder
        self.freeze_layers = freeze_layers

        self.class_colors = class_colors
        self.threshold = 0.5
        self.ce_loss = SoftCrossEntropyLoss(smooth_factor=0.1, ignore_index=255)
        self.aux_weight = {"s4": 0.4, "s3": 0.3, "s2": 0.2}

        num_classes = num_classes + 1 if num_classes == 1 else num_classes
        self.iou_metric = MeanIoU(
            num_classes=num_classes,
            per_class=True,
            input_format="index",
            include_background=True,
        )
        self.labels = (
            [str(i) for i in range(num_classes)]
            if class_labels is None
            else class_labels
        )
        self.iou_classwise_metric = ClasswiseWrapper(
            self.iou_metric,
            labels=self.labels,
        )
        self._total_samples_visualized = 0

    def _apply_aug(self) -> AugmentationSequential:
        """Augmentation pipeline."""
        random_resized_crop_zoom_in = krn.augmentation.RandomResizedCrop(
            size=self.image_size,
            scale=(1.0, 2.0),
            p=0.5,
            align_corners=False,
            keepdim=True,
        )
        random_resized_crop_zoom_out = krn.augmentation.RandomResizedCrop(
            size=self.image_size,
            scale=(0.5, 1.0),
            p=0.5,
            align_corners=False,
            keepdim=True,
        )

        return AugmentationSequential(
            krn.augmentation.RandomHorizontalFlip(p=0.5, keepdim=True),
            krn.augmentation.RandomVerticalFlip(p=0.5, keepdim=True),
            krn.augmentation.RandomRotation90(
                times=(1, 3),
                p=0.5,
                align_corners=True,
                keepdim=True,
            ),
            random_resized_crop_zoom_in,
            random_resized_crop_zoom_out,
            data_keys=None,
            random_apply=1,
        )

    def configure_model(self) -> None:
        """Configure model."""
        self.model = SegFormerSegmentationModel(
            encoder=self.encoder,
            in_channels=self.in_channels,
            weights=self.weights,
            freeze_layers=self.freeze_layers,
            num_classes=self.num_classes,
            use_dynamic_encoder=self.use_dynamic_encoder,
        )
        if self.weights_from_checkpoint_path:
            map_location = self.device
            load_parts = self.hparams.get("load_parts")
            logger.info(
                "Loading weights from checkpoint: %s",
                self.weights_from_checkpoint_path,
            )
            load_weights_from_checkpoint(
                self.model,
                self.weights_from_checkpoint_path,
                load_parts=load_parts,
                map_location=map_location,
            )

    def configure_optimizers(self) -> list[list[dict[str, Any]]]:
        """Configure optimizers."""
        optimizer = self.optimizer(self.parameters())
        scheduler = self.scheduler(optimizer)

        return [optimizer], [{"scheduler": scheduler, **self.scheduler_config}]

    def forward(self, image: Tensor) -> Tensor:
        """Forward pass."""
        return self.model(image)

    def on_after_batch_transfer(
<<<<<<< HEAD
            self,
            batch: dict[str, Any],
            dataloader_idx: int,  # noqa: ARG002
=======
        self,
        batch: dict[str, Any],
        dataloader_idx: int,  # noqa: ARG002
>>>>>>> da1878d3
    ) -> dict[str, Any]:
        """On after batch transfer."""
        if not self.trainer.training:
            return batch
        device = batch["image"].device
        aug = self._apply_aug()
        batch_aug = aug({"image": batch["image"], "mask": batch["mask"]})
        for key in ["image", "mask"]:
<<<<<<< HEAD
            if key in batch_aug:
                batch[key] = batch_aug[key].to(device, non_blocking=True)
=======
            if key in batch_aug and batch_aug[key].device != device:
                batch[key] = batch_aug[key].to(device, non_blocking=True)
            elif key in batch_aug:
                batch[key] = batch_aug[key]
>>>>>>> da1878d3
        return batch

    def training_step(
            self,
            batch: dict[str, Any],
            batch_idx: int,  # noqa: ARG002
    ) -> Tensor:
        """Run training step."""
        x = batch["image"]
        y = batch["mask"]
        batch_size = x.shape[0]
        y = y.squeeze(1).long()
        outputs = self(x)
        main_loss = self.loss(outputs.out, y) + self.ce_loss(outputs.out, y)
        aux_loss = torch.zeros((), device=y.device, dtype=main_loss.dtype)
        aux = outputs.aux or {}
        for key, weight in self.aux_weight.items():
            if weight and key in aux:
                logits = aux[key]
                aux_loss = aux_loss + weight * (
<<<<<<< HEAD
                        self.loss(logits, y) + self.ce_loss(logits, y)
=======
                    self.loss(logits, y) + self.ce_loss(logits, y)
>>>>>>> da1878d3
                )
        loss = main_loss + aux_loss

        self.log(
            "train_loss",
            loss,
            batch_size=batch_size,
            prog_bar=True,
            logger=True,
            on_step=False,
            on_epoch=True,
            sync_dist=True,
            rank_zero_only=False,
        )

        return loss

    def validation_step(
            self,
            batch: dict[str, Any],
            batch_idx: int,  # noqa: ARG002
    ) -> Tensor:
        """Run validation step."""
        x = batch["image"]
        y = batch["mask"]
        batch_size = x.shape[0]
        y = y.squeeze(1).long()
        outputs = self(x)
        loss = self.loss(outputs.out, y) + self.ce_loss(outputs.out, y)
        self.log(
            "val_loss",
            loss,
            batch_size=batch_size,
            prog_bar=True,
            logger=True,
            on_step=False,
            on_epoch=True,
            sync_dist=True,
            rank_zero_only=False,
        )
        if self.num_classes == 1:
            y_hat = (outputs.out.sigmoid().squeeze(1) > self.threshold).long()
        else:
            y_hat = outputs.out.softmax(dim=1).argmax(dim=1)

        return y_hat

    def test_step(
            self,
            batch: dict[str, Any],
            batch_idx: int,  # noqa: ARG002
    ) -> None:
        """Run test step."""
        x = batch["image"]
        y = batch["mask"]
        batch_size = x.shape[0]
        y = y.squeeze(1).long()
        outputs = self(x)
        loss = self.loss(outputs.out, y) + self.ce_loss(outputs.out, y)

        if self.num_classes == 1:
            y_hat = (outputs.out.sigmoid().squeeze(1) > self.threshold).long()
        else:
            y_hat = outputs.out.softmax(dim=1).argmax(dim=1)

        metrics = self.iou_classwise_metric(y_hat, y)
        metrics["test_loss"] = loss

        if self._total_samples_visualized < self.max_samples:
            remaining_samples = self.max_samples - self._total_samples_visualized
            samples_to_visualize = min(remaining_samples, len(x))
            samples_visualized = self._log_visualizations(
                trainer=self.trainer,
                batch=batch,
                outputs=y_hat,
                max_samples=samples_to_visualize,
                artifact_prefix="test",
                epoch_suffix=False,
            )
            self._total_samples_visualized += samples_visualized
        self.log_dict(
            metrics,
            batch_size=batch_size,
            prog_bar=False,
            logger=True,
            on_step=False,
            on_epoch=True,
            sync_dist=True,
            rank_zero_only=False,
        )

    def _log_visualizations(  # noqa: PLR0913
            self,
            trainer: Trainer,
            batch: dict[str, Any],
            outputs: Tensor,
            max_samples: int,
            artifact_prefix: str = "val",
            *,
            epoch_suffix: bool = True,
    ) -> None:
        """
        SegFormer-specific log visualizations.

        Args:
            trainer: Lightning trainer
            batch: Batch data containing image, mask, image_name, mean, std
            outputs: Model predictions
            max_samples: Maximum number of samples to visualize
            artifact_prefix: Prefix for artifact path ("test" or "val")
            epoch_suffix: Whether to add epoch info to artifact filename

        Returns:
            Number of samples actually visualized

        """
        if batch is None or outputs is None:
            return 0

        try:
            logger.info("Logging visualizations")
            image_batch = batch["image"]
            mask_batch = batch["mask"].squeeze(1).long()
            batch_image_name = batch["image_name"]
            mean_batch = batch["mean"]
            std_batch = batch["std"]
            num_samples = min(max_samples, len(image_batch))
            for i in range(num_samples):
                image = image_batch[i]
                image_name = batch_image_name[i]
                mean = mean_batch[i]
                std = std_batch[i]
                image = denormalization(image, mean=mean, std=std)

                fig = visualize_prediction(
                    image=image,
                    mask=mask_batch[i],
                    prediction=outputs[i],
                    sample_name=image_name,
                    num_classes=self.num_classes,
                    class_colors=self.class_colors,
                )
                base_path = f"{artifact_prefix}/{Path(image_name).stem}"
                if epoch_suffix and trainer is not None:
                    artifact_file = (
                        f"{base_path}/idx_{i}_epoch_{trainer.current_epoch}.png"
                    )
                else:
                    artifact_file = f"{base_path}/idx_{i}.png"
                trainer.logger.experiment.log_figure(
                    figure=fig,
                    artifact_file=artifact_file,
                    run_id=trainer.logger.run_id,
                )
        except Exception:
            logger.exception("Error in SegFormer visualization")
        else:
            return num_samples<|MERGE_RESOLUTION|>--- conflicted
+++ resolved
@@ -19,10 +19,10 @@
 from torchmetrics.wrappers import ClasswiseWrapper
 
 from geo_deep_learning.models.segmentation.segformer import SegFormerSegmentationModel
-<<<<<<< HEAD
-=======
 from geo_deep_learning.tools.utils import denormalization, load_weights_from_checkpoint
->>>>>>> da1878d3
+from geo_deep_learning.tools.visualization import visualize_prediction
+
+from geo_deep_learning.models.segmentation.segformer import SegFormerSegmentationModel
 from geo_deep_learning.tools.visualization import visualize_prediction
 
 warnings.filterwarnings(
@@ -166,15 +166,9 @@
         return self.model(image)
 
     def on_after_batch_transfer(
-<<<<<<< HEAD
             self,
             batch: dict[str, Any],
             dataloader_idx: int,  # noqa: ARG002
-=======
-        self,
-        batch: dict[str, Any],
-        dataloader_idx: int,  # noqa: ARG002
->>>>>>> da1878d3
     ) -> dict[str, Any]:
         """On after batch transfer."""
         if not self.trainer.training:
@@ -183,15 +177,8 @@
         aug = self._apply_aug()
         batch_aug = aug({"image": batch["image"], "mask": batch["mask"]})
         for key in ["image", "mask"]:
-<<<<<<< HEAD
             if key in batch_aug:
                 batch[key] = batch_aug[key].to(device, non_blocking=True)
-=======
-            if key in batch_aug and batch_aug[key].device != device:
-                batch[key] = batch_aug[key].to(device, non_blocking=True)
-            elif key in batch_aug:
-                batch[key] = batch_aug[key]
->>>>>>> da1878d3
         return batch
 
     def training_step(
@@ -212,11 +199,7 @@
             if weight and key in aux:
                 logits = aux[key]
                 aux_loss = aux_loss + weight * (
-<<<<<<< HEAD
                         self.loss(logits, y) + self.ce_loss(logits, y)
-=======
-                    self.loss(logits, y) + self.ce_loss(logits, y)
->>>>>>> da1878d3
                 )
         loss = main_loss + aux_loss
 
