--- conflicted
+++ resolved
@@ -8,11 +8,7 @@
     init_args:
       find_unused_parameters: false
       gradient_as_bucket_view: true
-<<<<<<< HEAD
-      static_graph: true
-=======
   gradient_clip_val: 1.0
->>>>>>> 592c3df8
   precision: "16-mixed"
   sync_batchnorm: true
   logger:
@@ -69,11 +65,7 @@
 optimizer:
   class_path: Adam
   init_args:
-<<<<<<< HEAD
-    lr: 0.000001
-=======
     lr: 6e-5
->>>>>>> 592c3df8
 
 lr_scheduler: 
   class_path: ReduceLROnPlateau
