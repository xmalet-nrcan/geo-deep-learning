--- conflicted
+++ resolved
@@ -3,7 +3,6 @@
 trainer:
   accelerator: "gpu"
   devices: -1
-<<<<<<< HEAD
   strategy:
     class_path: lightning.pytorch.strategies.DDPStrategy
     init_args:
@@ -12,11 +11,6 @@
       static_graph: true
   precision: "16-mixed"
   sync_batchnorm: true
-=======
-  strategy: "ddp"
-  gradient_clip_val: 1.0
-  accumulate_grad_batches: 2
->>>>>>> e764b6bf
   logger:
     class_path: lightning.pytorch.loggers.mlflow.MLFlowLogger
     init_args:
@@ -43,11 +37,7 @@
         mode: "min"
         save_top_k: 1
         filename: "model-{epoch:02d}-{val_loss:.2f}"
-<<<<<<< HEAD
   max_epochs: 20
-=======
-  max_epochs: 50
->>>>>>> e764b6bf
   min_epochs: 2
 
 model:
@@ -73,11 +63,7 @@
 optimizer:
   class_path: Adam
   init_args:
-<<<<<<< HEAD
     lr: 0.000001
-=======
-    lr: 2e-5
->>>>>>> e764b6bf
 
 lr_scheduler: 
   class_path: ReduceLROnPlateau
