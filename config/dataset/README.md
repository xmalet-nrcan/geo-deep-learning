# Dataset config

> Also see [dataset documentation](../../dataset/README.md) for general information about input data.

## Dataset-wide configuration

### Raw data csv

Path to csv referencing source data for tiling.

### Raw data directory

The directory where online data may be downloaded.

### Download data

If True, all source data as url will be downloaded to raw data directory. The local copy will be used afterwards.

## Imagery

<<<<<<< HEAD
### Band selection and ordering
=======
### Bands
>>>>>>> a405d4c6

Bands to be selected during the tiling process. Order matters (ie ["B", "G", "R"] is not equal to ["R", "G", "B"]). See
dataset/README.md for more information on input data and band selection and ordering.

## Ground truth (polygon features)

### "Attribute_field" & "Attribute_values": filter ground truth data with

Parameters "attribute_field" and "attribute_values" aim to filter only relevant classes from the ground truth data.
They both default to None.

For example, if a ground truth GeoPackage contains polygons belonging to 4 classes of interests (forests, waterbodies,
roads, buildings), a user can filter out all non-building polygon by choosing an attribute field and value that
separate building polygons from others. For example:

```yaml
dataset:
 ...
 attribute_field: "4-Class"
 attribute_values: 4
```

> Though attribute values may not be continuous numbers starting at 1 (0 being background), Geo-deep-learning ensures
> all values during training are continuous and, therefore, match values from predictions. See "Continuous values" in
> config/tiling/README.md.

### class_name, classes_dict, class_weights

[WIP]

### Ignore_index

Specifies a target value that is ignored and does not contribute to the input gradient. Defaults to None.<|MERGE_RESOLUTION|>--- conflicted
+++ resolved
@@ -18,11 +18,7 @@
 
 ## Imagery
 
-<<<<<<< HEAD
-### Band selection and ordering
-=======
 ### Bands
->>>>>>> a405d4c6
 
 Bands to be selected during the tiling process. Order matters (ie ["B", "G", "R"] is not equal to ["R", "G", "B"]). See
 dataset/README.md for more information on input data and band selection and ordering.
