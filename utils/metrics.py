<<<<<<< HEAD
from collections import OrderedDict
from pathlib import Path
from typing import Union

import numpy as np
import torch
from torch import IntTensor
from sklearn.metrics import classification_report

from solaris.eval.base import Evaluator
from solaris.utils.core import _check_gdf_load
from torchmetrics import MetricCollection, JaccardIndex, Metric
=======
from typing import Dict

import numpy as np
import torch
import torch.nn.functional as F
>>>>>>> 273b5353


def create_metrics_dict(num_classes: int) -> Dict:
    """
    Initializes a metrics dictionary.
    Args:
        num_classes: number of classes in the segmentation task. If it equals to 1, then converted to a binary problem.
    Returns:
        Initialized metrics dictionary.

    """
    assert num_classes > 0, f"Wrong number of classes: {num_classes}"
    num_classes = 2 if num_classes == 1 else num_classes
    metrics_dict = {"iou": AverageMeter(),
                    "precision": AverageMeter(),
                    "recall": AverageMeter(),
                    "fscore": AverageMeter()}

    for key in metrics_dict.copy().keys():
        per_class_metrics = {key + "_" + str(i): AverageMeter() for i in range(num_classes)}
        metrics_dict.update(per_class_metrics)

    metrics_dict['loss'] = AverageMeter()
    metrics_dict['iou_nonbg'] = AverageMeter()

    return metrics_dict


class AverageMeter:
    """
    Accumulates individual metrics calculations and their average.
    """
    def __init__(self):
        self.total_metrics_sum = 0
        self.total_batches = 0
        self.total_samples = 0
        self.avg = 0.0

    def update(self, val: float, batch_size: int) -> None:
        self.total_metrics_sum += val
        self.total_batches += 1
        self.total_samples += batch_size
        self.avg = self.total_metrics_sum / self.total_batches

    def average(self) -> float:
        if self.total_batches != 0:
            return self.avg
        return 0.0

    def reset(self) -> None:
        self.total_metrics_sum = 0
        self.total_batches = 0
        self.total_samples = 0
        self.avg = 0.0


def calculate_confusion_matrix(
        label_pred: np.ndarray,
        label_true: np.ndarray,
        n_classes: int) -> np.ndarray:
    """
    Calculates a confusion matrix given true and predicted hard labels.
    Args:
        label_pred: 1-D (flattened) predicted hard labels.
        label_true: 1-D (flattened) ground-truth hard labels.
        n_classes: number of segmentation classes. If it equals to 1, then converted to a binary problem.

    Returns:
        A confusion matrix for the given true and predicted hard labels.
    """
    # Mask ignore index values (-1, 255, etc. will be excluded from the confusion matrix:
    mask = (label_true >= 0) & (label_true < n_classes)

    # Calculate the confusion matrix:
    hist = np.bincount(
        n_classes * label_true[mask].astype(int) +
        label_pred[mask], minlength=n_classes ** 2).reshape(n_classes, n_classes)
    return hist


def calculate_batch_metrics(
        predictions: torch.Tensor,
        gts: torch.Tensor,
        n_classes: int,
        metric_dict: Dict) -> Dict:
    """
    Calculate batch metrics for the given batch and ground-truth labels.
    Update current metrics dictionary.
    Args:
        predictions: predicted logits, the direct outputs from the model.
        gts: ground-truth labels.
        n_classes: number of segmentation classes. If it equals to 1, then converted to a binary problem.
        metric_dict: current metrics dictionary.

    Returns:
        Updated metrics dictionary.
    """
    # Extract the batch size:
    batch_size = predictions.shape[0]

    # Get hard labels from the predicted logits:
    if n_classes == 1:
        label_pred = torch.sigmoid(predictions).clone().cpu().detach().numpy()
        ones_array = np.ones(shape=label_pred.shape, dtype=np.uint8)
        bg_pred = ones_array - label_pred
        label_pred = np.concatenate([bg_pred, label_pred], axis=1)
    elif n_classes > 1:
        label_pred = F.softmax(predictions.clone().cpu().detach(), dim=1).numpy()
    else:
        raise ValueError(f'Number of classes is less than 1 == {n_classes}')

    label_pred = np.array(np.argmax(label_pred, axis=1)).astype(np.uint8)
    label_true = gts.clone().cpu().detach().numpy().copy()

<<<<<<< HEAD
    # Required to remove ignore_index from scikit-learn's classification report
    n = max(IntTensor.item(pred.amax()), IntTensor.item(label.amax()))
    labels = np.arange(n+1)
=======
    # Make a problem binary if the number of classes == 1:
    n_classes = 2 if n_classes == 1 else n_classes
>>>>>>> 273b5353

    # Initialize an empty batch confusion matrix:
    batch_matrix = np.zeros((n_classes, n_classes))

    # For each sample in the batch, add the confusion matrix the to the batch matrix:
    for lp, lt in zip(label_pred, label_true):
        batch_matrix += calculate_confusion_matrix(lp.flatten(), lt.flatten(), n_classes)

    # Calculate metrics from the confusion matrix:
    iu = np.diag(batch_matrix) / (batch_matrix.sum(axis=1) + batch_matrix.sum(axis=0) - np.diag(batch_matrix))
    precision = np.diag(batch_matrix) / batch_matrix.sum(axis=1)
    recall = np.diag(batch_matrix) / batch_matrix.sum(axis=0)
    f_score = 2 * ((precision * recall) / (precision + recall))

    # Update the metrics dict:
    mean_iu = np.nanmean(iu)
    metric_dict['iou'].update(mean_iu, batch_size)

    mean_iu_nobg = np.nanmean(iu[1:])
    metric_dict['iou_nonbg'].update(mean_iu_nobg, batch_size)

    mean_precision = np.nanmean(precision)
    metric_dict['precision'].update(mean_precision, batch_size)

<<<<<<< HEAD
def metric_match_device(metric: Metric, pred: torch.Tensor, label: torch.Tensor):
    """Pushes the metric on devices where predictions and labels already are"""
    if metric.device != pred.device or metric.device != label.device:
        metric.to(pred.device)


def iou(pred, label, batch_size, num_classes, metric_dict, ignore_index=None):
    """Calculate the intersection over union class-wise and mean-iou"""

    num_classes = num_classes + 1 if num_classes == 1 else num_classes
    # Torchmetrics cannot handle ignore_index that are not in range 0 -> num_classes-1.
    # if invalid ignore_index is provided, invalid values (e.g. -1) will be set to 0
    # and no ignore_index will be used.
    if ignore_index and ignore_index not in range(0, num_classes-1):
        pred[label == ignore_index] = 0
        label[label == ignore_index] = 0
        ignore_index = None

    cls_lst = [j for j in range(0, num_classes)]
    if ignore_index is not None:
        cls_lst.remove(ignore_index)

    jaccard = JaccardIndex(num_classes=num_classes,
                           average='none',
                           ignore_index=ignore_index,
                           absent_score=1)
    metric_match_device(jaccard, pred, label)
    cls_ious = jaccard(pred, label)


    if len(cls_ious) > 1:
        for i in range(len(cls_lst)):
            metric_dict['iou_' + str(cls_lst[i])].update(cls_ious[i], batch_size)

    elif len(cls_ious) == 1:
        if f"iou_{cls_lst[0]}" in metric_dict.keys():
            metric_dict['iou_' + str(cls_lst[0])].update(cls_ious, batch_size)

    jaccard_nobg = JaccardIndex(num_classes=num_classes,
                                average='macro',
                                ignore_index=0,
                                absent_score=1)
    metric_match_device(jaccard_nobg, pred, label)
    iou_nobg = jaccard_nobg(pred, label)
    metric_dict['iou_nonbg'].update(iou_nobg.item(), batch_size)

    jaccard = JaccardIndex(num_classes=num_classes,
                           average='macro',
                           ignore_index=ignore_index,
                           absent_score=1)
    metric_match_device(jaccard, pred, label)
    mean_iou = jaccard(pred, label)

    metric_dict['iou'].update(mean_iou, batch_size)
    return metric_dict
=======
    mean_recall = np.nanmean(recall)
    metric_dict['recall'].update(mean_recall, batch_size)

    mean_f_score = np.nanmean(f_score)
    metric_dict['fscore'].update(mean_f_score, batch_size)
>>>>>>> 273b5353

    cls_list = [str(cls) for cls in range(n_classes)]

<<<<<<< HEAD
def iou_torchmetrics(pred: torch.Tensor, label: torch.Tensor, num_classes: int, device: torch.device = 'cpu'):  # FIXME: merge with iou() above
    metrics = MetricCollection(
        [JaccardIndex(num_classes=num_classes, ignore_index=False, multilabel=True)], prefix="evaluate_"
    )
    metrics.to(device)
    metrics(pred.to(device), label.to(device))
    results = metrics.compute()
    metrics.reset()
    iou = results["evaluate_JaccardIndex"].item()
    return iou


#### Benchmark Metrics ####
""" Segmentation Metrics from : https://github.com/jeremiahws/dlae/blob/master/metnet_seg_experiment_evaluator.py """


class ComputePixelMetrics():
    '''
    Compute pixel-based metrics between two segmentation masks.
    :param label: (numpy array) reference segmentaton mask
    :param pred: (numpy array) predicted segmentaton mask
    '''
    __slots__ = 'label', 'pred', 'num_classes'

    def __init__(self, label, pred, num_classes):
        self.label = label
        self.pred = pred
        self.num_classes = num_classes + 1 if num_classes == 1 else num_classes

    def update(self, metric_func):
        metric = {}
        classes = []
        for i in range(self.num_classes):
            c_label = self.label == i
            c_pred = self.pred == i
            m = metric_func(c_label, c_pred)
            classes.append(m)
            metric[metric_func.__name__ + '_' + str(i)] = classes[i]
        mean_m = np.nanmean(classes)
        metric['macro_avg_' + metric_func.__name__] = mean_m
        metric['micro_avg_' + metric_func.__name__] = metric_func(self.label, self.pred)
        return metric

    @staticmethod
    def iou(label, pred):
        '''
        :return: IOU
        '''
        intersection = (pred & label).sum()
        union = (pred | label).sum()
        iou = (intersection + min_val) / (union + min_val)

        return iou

    @staticmethod
    def dice(label, pred):
        '''
        :return: Dice similarity coefficient
        '''
        intersection = (pred & label).sum()
        dice = (2 * intersection) / ((label.sum()) + (pred.sum()))

        return dice


def iou_per_obj(
        pred: Union[str, Path],
        gt:Union[str, Path],
        outfile: Union[str, Path] = None,
        min_iou: float = 0.5):
    """
    Calculate iou per object by comparing vector ground truth and vectorized prediction
    @param pred:
        Path to vector prediction
    @param gt:
        Path to vector ground truth
    @param outfile:
        Path to output vector file where classified features will be written
    @param aoi_id:
    @return:
    """
    if not outfile:
        outfile = pred
    gt_gdf = _check_gdf_load(gt)
    evaluator = Evaluator(ground_truth_vector_file=gt_gdf)

    evaluator.load_proposal(pred, conf_field_list=None)
    scoring_dict_list, TP_gdf, FN_gdf, FP_gdf = evaluator.eval_iou_return_GDFs(
        calculate_class_scores=False,
        miniou=min_iou
    )

    if TP_gdf is not None:
        TP_gdf.to_file(outfile, layer='True_Pos', driver="GPKG")
    if FN_gdf is not None:
        FN_gdf.to_file(outfile, layer='False_Neg', driver="GPKG")
    if FP_gdf is not None:
        FP_gdf.to_file(outfile, layer='False_Pos', driver="GPKG")

    scoring_dict_list[0] = OrderedDict(scoring_dict_list[0])
    return scoring_dict_list[0]
=======
    for i, cls_lbl in enumerate(cls_list):
        metric_dict['iou_' + cls_lbl].update(iu[i], batch_size)
        metric_dict['precision_' + cls_lbl].update(precision[i], batch_size)
        metric_dict['recall_' + cls_lbl].update(recall[i], batch_size)
        metric_dict['fscore_' + cls_lbl].update(f_score[i], batch_size)

    return metric_dict
>>>>>>> 273b5353
<|MERGE_RESOLUTION|>--- conflicted
+++ resolved
@@ -1,23 +1,8 @@
-<<<<<<< HEAD
-from collections import OrderedDict
-from pathlib import Path
-from typing import Union
-
-import numpy as np
-import torch
-from torch import IntTensor
-from sklearn.metrics import classification_report
-
-from solaris.eval.base import Evaluator
-from solaris.utils.core import _check_gdf_load
-from torchmetrics import MetricCollection, JaccardIndex, Metric
-=======
 from typing import Dict
 
 import numpy as np
 import torch
 import torch.nn.functional as F
->>>>>>> 273b5353
 
 
 def create_metrics_dict(num_classes: int) -> Dict:
@@ -132,14 +117,8 @@
     label_pred = np.array(np.argmax(label_pred, axis=1)).astype(np.uint8)
     label_true = gts.clone().cpu().detach().numpy().copy()
 
-<<<<<<< HEAD
-    # Required to remove ignore_index from scikit-learn's classification report
-    n = max(IntTensor.item(pred.amax()), IntTensor.item(label.amax()))
-    labels = np.arange(n+1)
-=======
     # Make a problem binary if the number of classes == 1:
     n_classes = 2 if n_classes == 1 else n_classes
->>>>>>> 273b5353
 
     # Initialize an empty batch confusion matrix:
     batch_matrix = np.zeros((n_classes, n_classes))
@@ -164,175 +143,14 @@
     mean_precision = np.nanmean(precision)
     metric_dict['precision'].update(mean_precision, batch_size)
 
-<<<<<<< HEAD
-def metric_match_device(metric: Metric, pred: torch.Tensor, label: torch.Tensor):
-    """Pushes the metric on devices where predictions and labels already are"""
-    if metric.device != pred.device or metric.device != label.device:
-        metric.to(pred.device)
-
-
-def iou(pred, label, batch_size, num_classes, metric_dict, ignore_index=None):
-    """Calculate the intersection over union class-wise and mean-iou"""
-
-    num_classes = num_classes + 1 if num_classes == 1 else num_classes
-    # Torchmetrics cannot handle ignore_index that are not in range 0 -> num_classes-1.
-    # if invalid ignore_index is provided, invalid values (e.g. -1) will be set to 0
-    # and no ignore_index will be used.
-    if ignore_index and ignore_index not in range(0, num_classes-1):
-        pred[label == ignore_index] = 0
-        label[label == ignore_index] = 0
-        ignore_index = None
-
-    cls_lst = [j for j in range(0, num_classes)]
-    if ignore_index is not None:
-        cls_lst.remove(ignore_index)
-
-    jaccard = JaccardIndex(num_classes=num_classes,
-                           average='none',
-                           ignore_index=ignore_index,
-                           absent_score=1)
-    metric_match_device(jaccard, pred, label)
-    cls_ious = jaccard(pred, label)
-
-
-    if len(cls_ious) > 1:
-        for i in range(len(cls_lst)):
-            metric_dict['iou_' + str(cls_lst[i])].update(cls_ious[i], batch_size)
-
-    elif len(cls_ious) == 1:
-        if f"iou_{cls_lst[0]}" in metric_dict.keys():
-            metric_dict['iou_' + str(cls_lst[0])].update(cls_ious, batch_size)
-
-    jaccard_nobg = JaccardIndex(num_classes=num_classes,
-                                average='macro',
-                                ignore_index=0,
-                                absent_score=1)
-    metric_match_device(jaccard_nobg, pred, label)
-    iou_nobg = jaccard_nobg(pred, label)
-    metric_dict['iou_nonbg'].update(iou_nobg.item(), batch_size)
-
-    jaccard = JaccardIndex(num_classes=num_classes,
-                           average='macro',
-                           ignore_index=ignore_index,
-                           absent_score=1)
-    metric_match_device(jaccard, pred, label)
-    mean_iou = jaccard(pred, label)
-
-    metric_dict['iou'].update(mean_iou, batch_size)
-    return metric_dict
-=======
     mean_recall = np.nanmean(recall)
     metric_dict['recall'].update(mean_recall, batch_size)
 
     mean_f_score = np.nanmean(f_score)
     metric_dict['fscore'].update(mean_f_score, batch_size)
->>>>>>> 273b5353
 
     cls_list = [str(cls) for cls in range(n_classes)]
 
-<<<<<<< HEAD
-def iou_torchmetrics(pred: torch.Tensor, label: torch.Tensor, num_classes: int, device: torch.device = 'cpu'):  # FIXME: merge with iou() above
-    metrics = MetricCollection(
-        [JaccardIndex(num_classes=num_classes, ignore_index=False, multilabel=True)], prefix="evaluate_"
-    )
-    metrics.to(device)
-    metrics(pred.to(device), label.to(device))
-    results = metrics.compute()
-    metrics.reset()
-    iou = results["evaluate_JaccardIndex"].item()
-    return iou
-
-
-#### Benchmark Metrics ####
-""" Segmentation Metrics from : https://github.com/jeremiahws/dlae/blob/master/metnet_seg_experiment_evaluator.py """
-
-
-class ComputePixelMetrics():
-    '''
-    Compute pixel-based metrics between two segmentation masks.
-    :param label: (numpy array) reference segmentaton mask
-    :param pred: (numpy array) predicted segmentaton mask
-    '''
-    __slots__ = 'label', 'pred', 'num_classes'
-
-    def __init__(self, label, pred, num_classes):
-        self.label = label
-        self.pred = pred
-        self.num_classes = num_classes + 1 if num_classes == 1 else num_classes
-
-    def update(self, metric_func):
-        metric = {}
-        classes = []
-        for i in range(self.num_classes):
-            c_label = self.label == i
-            c_pred = self.pred == i
-            m = metric_func(c_label, c_pred)
-            classes.append(m)
-            metric[metric_func.__name__ + '_' + str(i)] = classes[i]
-        mean_m = np.nanmean(classes)
-        metric['macro_avg_' + metric_func.__name__] = mean_m
-        metric['micro_avg_' + metric_func.__name__] = metric_func(self.label, self.pred)
-        return metric
-
-    @staticmethod
-    def iou(label, pred):
-        '''
-        :return: IOU
-        '''
-        intersection = (pred & label).sum()
-        union = (pred | label).sum()
-        iou = (intersection + min_val) / (union + min_val)
-
-        return iou
-
-    @staticmethod
-    def dice(label, pred):
-        '''
-        :return: Dice similarity coefficient
-        '''
-        intersection = (pred & label).sum()
-        dice = (2 * intersection) / ((label.sum()) + (pred.sum()))
-
-        return dice
-
-
-def iou_per_obj(
-        pred: Union[str, Path],
-        gt:Union[str, Path],
-        outfile: Union[str, Path] = None,
-        min_iou: float = 0.5):
-    """
-    Calculate iou per object by comparing vector ground truth and vectorized prediction
-    @param pred:
-        Path to vector prediction
-    @param gt:
-        Path to vector ground truth
-    @param outfile:
-        Path to output vector file where classified features will be written
-    @param aoi_id:
-    @return:
-    """
-    if not outfile:
-        outfile = pred
-    gt_gdf = _check_gdf_load(gt)
-    evaluator = Evaluator(ground_truth_vector_file=gt_gdf)
-
-    evaluator.load_proposal(pred, conf_field_list=None)
-    scoring_dict_list, TP_gdf, FN_gdf, FP_gdf = evaluator.eval_iou_return_GDFs(
-        calculate_class_scores=False,
-        miniou=min_iou
-    )
-
-    if TP_gdf is not None:
-        TP_gdf.to_file(outfile, layer='True_Pos', driver="GPKG")
-    if FN_gdf is not None:
-        FN_gdf.to_file(outfile, layer='False_Neg', driver="GPKG")
-    if FP_gdf is not None:
-        FP_gdf.to_file(outfile, layer='False_Pos', driver="GPKG")
-
-    scoring_dict_list[0] = OrderedDict(scoring_dict_list[0])
-    return scoring_dict_list[0]
-=======
     for i, cls_lbl in enumerate(cls_list):
         metric_dict['iou_' + cls_lbl].update(iu[i], batch_size)
         metric_dict['precision_' + cls_lbl].update(precision[i], batch_size)
@@ -340,4 +158,3 @@
         metric_dict['fscore_' + cls_lbl].update(f_score[i], batch_size)
 
     return metric_dict
->>>>>>> 273b5353
