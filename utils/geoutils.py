import collections
import logging
from pathlib import Path

import numpy as np

import fiona
import os
import warnings
import rasterio
from rasterio.features import is_valid_geom
from rasterio.mask import mask

logger = logging.getLogger(__name__)


def lst_ids(list_vector, attr_name, target_ids=None, merge_all=True):
    '''
    Generates a dictionary from a list of vectors where keys are class numbers and values are corresponding features in a list.
    :param list_vector: list of vectors as returned by fiona.open
    :param attr_name: Attribute containing the identifier for a vector (may contain slashes if recursive)
    :param target_ids: list of identifiers to burn from the vector file (None = use all)
    :param merge_all: defines whether all vectors should be burned with their identifiers in a
            single layer or in individual layers (in the order provided by 'target_ids')
    :return: list of tuples in format (vector, class_id).
    '''
    lst_vector_tuple = {}
    for vector in list_vector:
        att_val = int(get_key_recursive(attr_name, vector)) if attr_name is not None else None
        if target_ids is None or att_val in target_ids:
            if att_val not in lst_vector_tuple:
                lst_vector_tuple[att_val] = []
            if merge_all:
                # here, we assume that the id can be cast to int!
                lst_vector_tuple[att_val].append((vector['geometry'], int(att_val) if att_val is not None else 0))
            else:
                # if not merging layers, just use '1' as the value for each target
                lst_vector_tuple[att_val].append((vector['geometry'], 1))
    return lst_vector_tuple


def channels_redistribution(raster, src_order: tuple, dst_order: tuple):
    """ Reorganizes channels of given raster according to desired order
    raster: Rasterio file handle holding the (already opened) input raster
    src_order: tuple of ints where len(tuple) == num of channels
        source order of channels
    dst_order: tuple of ints where len(tuple) == num of channels
        destination order of channels
    """
    pass


def getFeatures(gdf):
    """Function to parse features from GeoDataFrame in such a manner that rasterio wants them"""
    import json
    return [json.loads(gdf.to_json())['features'][0]['geometry']]


def clip_raster_with_gpkg(raster, gpkg, debug=False):
    """Clips input raster to limits of vector data in gpkg. Adapted from: https://automating-gis-processes.github.io/CSC18/lessons/L6/clipping-raster.html
    raster: Rasterio file handle holding the (already opened) input raster
    gpkg: Path and name of reference GeoPackage
    debug: if True, output raster as given by this function is saved to disk
    """
    from shapely.geometry import box  # geopandas and shapely become a project dependency only during sample creation
    import geopandas as gpd
    import fiona
    # Get extent of gpkg data with fiona
    with fiona.open(gpkg, 'r') as src:
        minx, miny, maxx, maxy = src.bounds  # ouest, nord, est, sud

    # Create a bounding box with Shapely
    bbox = box(minx, miny, maxx, maxy)

    # Insert the bbox into a GeoDataFrame
    geo = gpd.GeoDataFrame({'geometry': bbox}, index=[0])  # , crs=gpkg_crs['init'])

    # Re-project into the same coordinate system as the raster data
    # geo = geo.to_crs(crs=raster.crs.data)

    # Get the geometry coordinates by using the function.
    coords = getFeatures(geo)

    # clip the raster with the polygon
<<<<<<< HEAD
    out_img, out_transform = mask(dataset=raster, shapes=coords, crop=True)

    out_meta = raster.meta.copy()
    out_meta.update({"driver": "GTiff",
                     "height": out_img.shape[1],
                     "width": out_img.shape[2],
                     "transform": out_transform})

    out_tif = f"{Path(raster.name).stem}_clipped{Path(raster.name).suffix}"
    with rasterio.open(out_tif, "w", **out_meta) as dest:
        if debug:
            logging.debug(f"writing clipped raster to {out_tif}")
            dest.write(out_img)

    return out_img, dest
=======
    out_tif = Path(raster.name).parent / f"{Path(raster.name).stem}_clipped{Path(raster.name).suffix}"
    if os.path.isfile(out_tif):
        return out_tif
    else:
        try:
            out_img, out_transform = mask(dataset=raster, shapes=coords, crop=True)
            out_meta = raster.meta.copy()
            out_meta.update({"driver": "GTiff",
                             "height": out_img.shape[1],
                             "width": out_img.shape[2],
                             "transform": out_transform})
            with rasterio.open(out_tif, "w", **out_meta) as dest:
                print(f"writing clipped raster to {out_tif}")
                dest.write(out_img)
            return out_tif
        except ValueError as e:  # if gpkg's extent outside raster: "ValueError: Input shapes do not overlap raster."
            # TODO: warning or exception? if warning, except must be set in images_to_samples
            warnings.warn(f"e\n {raster.name}\n{gpkg}")
>>>>>>> f7e60334


def vector_to_raster(vector_file, input_image, out_shape, attribute_name, fill=0, target_ids=None, merge_all=True):
    """Function to rasterize vector data.
    Args:
        vector_file: Path and name of reference GeoPackage
        input_image: Rasterio file handle holding the (already opened) input raster
        attribute_name: Attribute containing the identifier for a vector (may contain slashes if recursive)
        fill: default background value to use when filling non-contiguous regions
        target_ids: list of identifiers to burn from the vector file (None = use all)
        merge_all: defines whether all vectors should be burned with their identifiers in a
            single layer or in individual layers (in the order provided by 'target_ids')

    Return:
        numpy array of the burned image
    """
    # Extract vector features to burn in the raster image
    with fiona.open(vector_file, 'r') as src:
        lst_vector = [vector for vector in src]

    # Sort feature in order to priorize the burning in the raster image (ex: vegetation before roads...)
    if attribute_name is not None:
        lst_vector.sort(key=lambda vector: get_key_recursive(attribute_name, vector))

    lst_vector_tuple = lst_ids(list_vector=lst_vector, attr_name=attribute_name, target_ids=target_ids,
                               merge_all=merge_all)

    if not lst_vector_tuple:  # if no vectors found, return None and prevent error in rasterize function below.
        logging.warning()
        return None
    elif merge_all:
        np_label_raster = rasterio.features.rasterize([v for vecs in lst_vector_tuple.values() for v in vecs],
                                           fill=fill,
                                           out_shape=out_shape,
                                           transform=input_image.transform,
                                           dtype=np.int16)
    else:
        burned_rasters = [rasterio.features.rasterize(lst_vector_tuple[id],
                                                      fill=fill,
                                                      out_shape=out_shape,
                                                      transform=input_image.transform,
                                                      dtype=np.int16) for id in lst_vector_tuple]
        np_label_raster = np.stack(burned_rasters, axis=-1)

    # overwritte label values to make sure they are continuous
    if target_ids:
        for index, target_id in enumerate(target_ids):
<<<<<<< HEAD
            np_label_raster[np_label_raster == target_id] = (index+1)
=======
            np_label_raster[np_label_raster == target_id] = (index + 1)
>>>>>>> f7e60334

    return np_label_raster


def create_new_raster_from_base(input_raster, output_raster, write_array):
    """Function to use info from input raster to create new one.
    Args:
        input_raster: input raster path and name
        output_raster: raster name and path to be created with info from input
        write_array (optional): array to write into the new raster

    Return:
        none
    """
    if len(write_array.shape) == 2:  # 2D array
        count = 1
    elif len(write_array.shape) == 3:  # 3D array  # FIXME: why not keep all bands?
        count = 3
    else:
        raise ValueError(f'Array with {len(write_array.shape)} dimensions cannot be written by rasterio.')

    with rasterio.open(input_raster, 'r') as src:
        with rasterio.open(output_raster, 'w',
                           driver=src.driver,
                           width=src.width,
                           height=src.height,
                           count=count,
                           crs=src.crs,
                           dtype=np.uint8,
                           transform=src.transform) as dst:
            if count == 1:
                dst.write(write_array[:, :], 1)
            elif count == 3:
                dst.write(write_array[:, :, :3])  # Take only first three bands assuming they are RGB.


def get_key_recursive(key, config):
    """Returns a value recursively given a dictionary key that may contain multiple subkeys."""
    if not isinstance(key, list):
        key = key.split("/")  # subdict indexing split using slash
    assert key[0] in config, f"missing key '{key[0]}' in metadata dictionary: {config}"
    val = config[key[0]]
    if isinstance(val, (dict, collections.OrderedDict)):
        assert len(key) > 1, "missing keys to index metadata subdictionaries"
        return get_key_recursive(key[1:], val)
    return int(val)<|MERGE_RESOLUTION|>--- conflicted
+++ resolved
@@ -82,23 +82,6 @@
     coords = getFeatures(geo)
 
     # clip the raster with the polygon
-<<<<<<< HEAD
-    out_img, out_transform = mask(dataset=raster, shapes=coords, crop=True)
-
-    out_meta = raster.meta.copy()
-    out_meta.update({"driver": "GTiff",
-                     "height": out_img.shape[1],
-                     "width": out_img.shape[2],
-                     "transform": out_transform})
-
-    out_tif = f"{Path(raster.name).stem}_clipped{Path(raster.name).suffix}"
-    with rasterio.open(out_tif, "w", **out_meta) as dest:
-        if debug:
-            logging.debug(f"writing clipped raster to {out_tif}")
-            dest.write(out_img)
-
-    return out_img, dest
-=======
     out_tif = Path(raster.name).parent / f"{Path(raster.name).stem}_clipped{Path(raster.name).suffix}"
     if os.path.isfile(out_tif):
         return out_tif
@@ -117,7 +100,6 @@
         except ValueError as e:  # if gpkg's extent outside raster: "ValueError: Input shapes do not overlap raster."
             # TODO: warning or exception? if warning, except must be set in images_to_samples
             warnings.warn(f"e\n {raster.name}\n{gpkg}")
->>>>>>> f7e60334
 
 
 def vector_to_raster(vector_file, input_image, out_shape, attribute_name, fill=0, target_ids=None, merge_all=True):
@@ -165,11 +147,7 @@
     # overwritte label values to make sure they are continuous
     if target_ids:
         for index, target_id in enumerate(target_ids):
-<<<<<<< HEAD
-            np_label_raster[np_label_raster == target_id] = (index+1)
-=======
             np_label_raster[np_label_raster == target_id] = (index + 1)
->>>>>>> f7e60334
 
     return np_label_raster
 
