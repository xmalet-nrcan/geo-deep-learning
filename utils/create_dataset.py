import os
import h5py
import collections
import numpy as np
from pathlib import Path
from omegaconf import OmegaConf, DictConfig
from torch.utils.data import Dataset

import models.coordconv
from utils.utils import get_key_def, ordereddict_eval, compare_config_yamls
from utils.geoutils import get_key_recursive

# These two import statements prevent exception when using eval(metadata) in SegmentationDataset()'s __init__()
from rasterio.crs import CRS
from affine import Affine

# Set the logging file
from utils import utils
logging = utils.get_logger(__name__)  # import logging


def append_to_dataset(dataset, sample):
    """
    Append a new sample to a provided dataset. The dataset has to be expanded before we can add value to it.
    :param dataset:
    :param sample: data to append
    :return: Index of the newly added sample.
    """
    old_size = dataset.shape[0]  # this function always appends samples on the first axis
    dataset.resize(old_size + 1, axis=0)
    dataset[old_size, ...] = sample
    return old_size


def create_files_and_datasets(samples_size: int, number_of_bands: int, meta_map, samples_folder: Path, cfg: DictConfig):
    """
    Function to create the hdfs files (trn, val and tst).
    :param samples_size: size of individual hdf5 samples to be created
    :param number_of_bands: number of bands in imagery
    :param meta_map:
    :param samples_folder: (str) Path to the output folder.
    :param cfg: (dict) Parameters found in the yaml config file.
    :return: (hdf5 datasets) trn, val ant tst datasets.
    """
    real_num_bands = number_of_bands - MetaSegmentationDataset.get_meta_layer_count(meta_map)
    assert real_num_bands > 0, "invalid number of bands when accounting for meta layers"
    hdf5_files = []
    for subset in ["trn", "val", "tst"]:
        hdf5_file = h5py.File(os.path.join(samples_folder, f"{subset}_samples.hdf5"), "w")
        hdf5_file.create_dataset("sat_img", (0, samples_size, samples_size, real_num_bands), np.uint16,
                                 maxshape=(None, samples_size, samples_size, real_num_bands))
        hdf5_file.create_dataset("map_img", (0, samples_size, samples_size), np.int16,
                                 maxshape=(None, samples_size, samples_size))
        hdf5_file.create_dataset("meta_idx", (0, 1), dtype=np.int16, maxshape=(None, 1))
        try:
            hdf5_file.create_dataset("metadata", (0, 1), dtype=h5py.string_dtype(), maxshape=(None, 1))
            hdf5_file.create_dataset("sample_metadata", (0, 1), dtype=h5py.string_dtype(), maxshape=(None, 1))
            hdf5_file.create_dataset("params", (0, 1), dtype=h5py.string_dtype(), maxshape=(None, 1))
            append_to_dataset(hdf5_file["params"], repr(OmegaConf.create(OmegaConf.to_yaml(cfg, resolve=True))))
        except AttributeError:
            logging.exception(f'Update h5py to version 2.10 or higher')
            raise
        hdf5_files.append(hdf5_file)
    return hdf5_files


class SegmentationDataset(Dataset):
    """Semantic segmentation dataset based on HDF5 parsing."""

    def __init__(self, work_folder,
                 dataset_type,
                 num_bands,
                 max_sample_count=None,
                 dontcare=None,
                 radiom_transform=None,
                 geom_transform=None,
                 totensor_transform=None,
                 params=None,
                 debug=False):
        # note: if 'max_sample_count' is None, then it will be read from the dataset at runtime
        self.work_folder = work_folder
        self.max_sample_count = max_sample_count
        self.dataset_type = dataset_type
        self.num_bands = num_bands
        self.metadata = []
        self.radiom_transform = radiom_transform
        self.geom_transform = geom_transform
        self.totensor_transform = totensor_transform
        self.debug = debug
        self.dontcare = dontcare
        self.hdf5_path = os.path.join(self.work_folder, self.dataset_type + "_samples.hdf5")
        with h5py.File(self.hdf5_path, "r") as hdf5_file:
            for i in range(hdf5_file["metadata"].shape[0]):
                metadata = hdf5_file["metadata"][i, ...]
                if isinstance(metadata, np.ndarray) and len(metadata) == 1:
                    metadata = metadata[0]
                    metadata = ordereddict_eval(metadata)
                self.metadata.append(metadata)
            if self.max_sample_count is None:
                self.max_sample_count = hdf5_file["sat_img"].shape[0]

            # load yaml used to generate samples
            hdf5_params = hdf5_file['params'][0, 0]
            hdf5_params = ordereddict_eval(hdf5_params)

    def __len__(self):
        return self.max_sample_count

    def _remap_labels(self, map_img):
        # note: will do nothing if 'dontcare' is not set in constructor, or set to non-zero value
        # TODO: seems like a temporary patch... dontcare should never be == 0, right ?
        if self.dontcare is None or self.dontcare != 0:
            return map_img
        # for now, the current implementation only handles the original 'dontcare' value as zero
        # to keep the impl simple, we just reduce all indices by one so that 'dontcare' becomes -1
        assert map_img.dtype == np.int8 or map_img.dtype == np.int16 or map_img.dtype == np.int32
        map_img -= 1
        return map_img

    def __getitem__(self, index):
        with h5py.File(self.hdf5_path, "r") as hdf5_file:
            sat_img = np.float32(hdf5_file["sat_img"][index, ...])
            assert self.num_bands <= sat_img.shape[-1]
            map_img = self._remap_labels(hdf5_file["map_img"][index, ...])
            meta_idx = int(hdf5_file["meta_idx"][index])
            metadata = self.metadata[meta_idx]
<<<<<<< HEAD
            sample_metadata = eval(hdf5_file["sample_metadata"][index, ...][0])
=======
            sample_metadata = hdf5_file["sample_metadata"][index, ...][0]
            # sample_metadata = eval(sample_metadata.decode('UTF-8'))
            sample_metadata = eval(sample_metadata)
>>>>>>> 3a936518
            if isinstance(metadata, np.ndarray) and len(metadata) == 1:
                metadata = metadata[0]
            if isinstance(metadata, str):
                metadata = eval(metadata)
            metadata.update(sample_metadata)
            # where bandwise array has no data values, set as np.nan
            # sat_img[sat_img == metadata['nodata']] = np.nan # TODO: problem with lack of dynamic range. See: https://rasterio.readthedocs.io/en/latest/topics/masks.html

        sample = {"sat_img": sat_img, "map_img": map_img, "metadata": metadata,
                  "hdf5_path": self.hdf5_path}

        if self.radiom_transform:  # radiometric transforms should always precede geometric ones
            sample = self.radiom_transform(sample)
        if self.geom_transform:  # rotation, geometric scaling, flip and crop. Will also put channels first and convert to torch tensor from numpy.
            sample = self.geom_transform(sample)

        sample = self.totensor_transform(sample)

        if self.debug:
            # assert no new class values in map_img
            initial_class_ids = set(np.unique(map_img))
            if self.dontcare is not None:
                initial_class_ids.add(self.dontcare)
            final_class_ids = set(np.unique(sample['map_img'].numpy()))
            if not final_class_ids.issubset(initial_class_ids):
                logging.debug(f"\nWARNING: Class ids for label before and after augmentations don't match. "
                              f"Ignore if overwritting ignore_index in ToTensorTarget")
        sample['index'] = index
        return sample


class MetaSegmentationDataset(SegmentationDataset):
    """Semantic segmentation dataset interface that appends metadata under new tensor layers."""

    metadata_handling_modes = ["const_channel", "scaled_channel"]

    def __init__(self, work_folder,
                 dataset_type,
                 num_bands,
                 meta_map,
                 max_sample_count=None,
                 dontcare=None,
                 radiom_transform=None,
                 geom_transform=True,
                 totensor_transform=True,
                 debug=False):
        assert meta_map is None or isinstance(meta_map, dict), "unexpected metadata mapping object type"
        assert meta_map is None or all([isinstance(k, str) and v in self.metadata_handling_modes for k, v in meta_map.items()]), \
            "unexpected metadata key type or value handling mode"
        super().__init__(work_folder=work_folder, dataset_type=dataset_type, num_bands=num_bands,
                         max_sample_count=max_sample_count,
                         dontcare=dontcare,
                         radiom_transform=radiom_transform,
                         geom_transform=geom_transform,
                         totensor_transform=totensor_transform,
                         debug=debug)
        assert all([isinstance(m, (dict, collections.OrderedDict)) for m in self.metadata]), \
            "cannot use provided metadata object type with meta-mapping dataset interface"
        self.meta_map = meta_map

    @staticmethod
    def append_meta_layers(tensor, meta_map, metadata):
        if meta_map:
            assert isinstance(metadata, (dict, collections.OrderedDict)), "unexpected metadata type"
            for meta_key, mode in meta_map.items():
                meta_val = get_key_recursive(meta_key, metadata)
                if mode == "const_channel":
                    assert np.isscalar(meta_val), "constant channel-wise assignment requires scalar value"
                    layer = np.full(tensor.shape[0:2], meta_val, dtype=np.float32)
                    tensor = np.insert(tensor, tensor.shape[2], layer, axis=2)
                elif mode == "scaled_channel":
                    assert np.isscalar(meta_val), "scaled channel-wise coords assignment requires scalar value"
                    layers = models.coordconv.get_coords_map(tensor.shape[0], tensor.shape[1]) * meta_val
                    tensor = np.insert(tensor, tensor.shape[2], layers, axis=2)
                # else...
        return tensor

    @staticmethod
    def get_meta_layer_count(meta_map):
        meta_layers = 0
        if meta_map:
            for meta_key, mode in meta_map.items():
                if mode == "const_channel":
                    meta_layers += 1
                elif mode == "scaled_channel":
                    meta_layers += 2
        return meta_layers

    def __getitem__(self, index):
        # put metadata layer in util func for inf script?
        with h5py.File(self.hdf5_path, "r") as hdf5_file:
            sat_img = hdf5_file["sat_img"][index, ...]
            assert self.num_bands <= sat_img.shape[-1]
            map_img = self._remap_labels(hdf5_file["map_img"][index, ...])
            meta_idx = int(hdf5_file["meta_idx"][index])
            metadata = self.metadata[meta_idx]
            sample_metadata = hdf5_file["sample_metadata"][index, ...]
            if isinstance(metadata, np.ndarray) and len(metadata) == 1:
                metadata = metadata[0]
                sample_metadata = sample_metadata[0]
            if isinstance(metadata, str):
                metadata = eval(metadata)
                sample_metadata = eval(sample_metadata)
            metadata.update(sample_metadata)
            assert meta_idx != -1, f"metadata unvailable in sample #{index}"
            sat_img = self.append_meta_layers(sat_img, self.meta_map, self.metadata[meta_idx])
        sample = {"sat_img": sat_img, "map_img": map_img, "metadata": metadata}
        if self.radiom_transform:  # radiometric transforms should always precede geometric ones
            sample = self.radiom_transform(sample)  # TODO: test this for MetaSegmentationDataset
        sample["sat_img"] = self.append_meta_layers(sat_img, self.meta_map, metadata)  # Overwrite sat_img with sat_img with metalayers
        if self.geom_transform:
            sample = self.geom_transform(sample)  # rotation, geometric scaling, flip and crop. Will also put channels first and convert to torch tensor from numpy.
        sample = self.totensor_transform(sample)  # TODO: test this for MetaSegmentationDataset
        return sample<|MERGE_RESOLUTION|>--- conflicted
+++ resolved
@@ -124,18 +124,17 @@
             map_img = self._remap_labels(hdf5_file["map_img"][index, ...])
             meta_idx = int(hdf5_file["meta_idx"][index])
             metadata = self.metadata[meta_idx]
-<<<<<<< HEAD
-            sample_metadata = eval(hdf5_file["sample_metadata"][index, ...][0])
-=======
             sample_metadata = hdf5_file["sample_metadata"][index, ...][0]
-            # sample_metadata = eval(sample_metadata.decode('UTF-8'))
             sample_metadata = eval(sample_metadata)
->>>>>>> 3a936518
             if isinstance(metadata, np.ndarray) and len(metadata) == 1:
                 metadata = metadata[0]
-            if isinstance(metadata, str):
+            elif isinstance(metadata, bytes):
+                metadata = metadata.decode('UTF-8')
+            try:
                 metadata = eval(metadata)
-            metadata.update(sample_metadata)
+                metadata.update(sample_metadata)
+            except TypeError:
+                pass # FI
             # where bandwise array has no data values, set as np.nan
             # sat_img[sat_img == metadata['nodata']] = np.nan # TODO: problem with lack of dynamic range. See: https://rasterio.readthedocs.io/en/latest/topics/masks.html
 
