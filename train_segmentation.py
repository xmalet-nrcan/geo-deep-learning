import os
import time
import h5py
import torch
import warnings
import functools
import numpy as np
from PIL import Image
from tqdm import tqdm
from pathlib import Path
from shutil import copy
from datetime import datetime
from typing import Sequence
from collections import OrderedDict
from omegaconf import DictConfig
from omegaconf.errors import ConfigKeyError

try:
    from pynvml import *
except ModuleNotFoundError:
    warnings.warn(f"The python Nvidia management library could not be imported. Ignore if running on CPU only.")

from torch.utils.data import DataLoader
from sklearn.utils import compute_sample_weight
from utils import augmentation as aug, create_dataset
from utils.logger import InformationLogger, save_logs_to_bucket, tsv_line, dict_path
from utils.metrics import report_classification, create_metrics_dict, iou
from models.model_choice import net, load_checkpoint, verify_weights
from utils.utils import load_from_checkpoint, get_device_ids, gpu_stats, get_key_def, read_modalities
from utils.visualization import vis_from_batch
from mlflow import log_params, set_tracking_uri, set_experiment, start_run
# Set the logging file
from utils import utils
logging = utils.get_logger(__name__)  # import logging


def flatten_labels(annotations):
    """Flatten labels"""
    flatten = annotations.view(-1)
    return flatten


def flatten_outputs(predictions, number_of_classes):
    """Flatten the prediction batch except the prediction dimensions"""
    logits_permuted = predictions.permute(0, 2, 3, 1)
    logits_permuted_cont = logits_permuted.contiguous()
    outputs_flatten = logits_permuted_cont.view(-1, number_of_classes)
    return outputs_flatten


def loader(path):
    img = Image.open(path)
    return img


def create_dataloader(samples_folder: Path,
                      batch_size: int,
                      eval_batch_size: int,
                      gpu_devices_dict: dict,
                      sample_size: int,
                      dontcare_val: int,
                      crop_size: int,
                      num_bands: int,
                      BGR_to_RGB: bool,
                      scale: Sequence,
                      cfg: DictConfig,
                      dontcare2backgr: bool = False,
                      calc_eval_bs: bool = False,
                      debug: bool = False):
    """
    Function to create dataloader objects for training, validation and test datasets.
    :param samples_folder: path to folder containting .hdf5 files if task is segmentation
    :param batch_size: (int) batch size
    :param gpu_devices_dict: (dict) dictionary where each key contains an available GPU with its ram info stored as value
    :param sample_size: (int) size of hdf5 samples (used to evaluate eval batch-size)
    :param dontcare_val: (int) value in label to be ignored during loss calculation
    :param num_bands: (int) number of bands in imagery
    :param BGR_to_RGB: (bool) if True, BGR channels will be flipped to RGB
    :param scale: (List) imagery data will be scaled to this min and max value (ex.: 0 to 1)
    :param cfg: (dict) Parameters found in the yaml config file.
    :param dontcare2backgr: (bool) if True, all dontcare values in label will be replaced with 0 (background value)
                            before training
    :return: trn_dataloader, val_dataloader, tst_dataloader
    """
    if not samples_folder.is_dir():
        raise logging.critical(FileNotFoundError(f'\nCould not locate: {samples_folder}'))
    if not len([f for f in samples_folder.glob('**/*.hdf5')]) >= 1:
        raise logging.critical(FileNotFoundError(f"\nCouldn't locate .hdf5 files in {samples_folder}"))
    num_samples, samples_weight = get_num_samples(samples_path=samples_folder, params=cfg, dontcare=dontcare_val)
    if not num_samples['trn'] >= batch_size and num_samples['val'] >= batch_size:
        raise logging.critical(ValueError(f"\nNumber of samples in .hdf5 files is less than batch size"))
    logging.info(f"\nNumber of samples : {num_samples}")
    dataset_constr = create_dataset.SegmentationDataset
    datasets = []

    for subset in ["trn", "val", "tst"]:
        datasets.append(dataset_constr(samples_folder, subset, num_bands,
                                       max_sample_count=num_samples[subset],
                                       dontcare=dontcare_val,
                                       radiom_transform=aug.compose_transforms(params=cfg,
                                                                               dataset=subset,
                                                                               aug_type='radiometric'),
                                       geom_transform=aug.compose_transforms(params=cfg,
                                                                             dataset=subset,
                                                                             aug_type='geometric',
                                                                             dontcare=dontcare_val,
                                                                             crop_size=crop_size),
                                       totensor_transform=aug.compose_transforms(params=cfg,
                                                                                 dataset=subset,
                                                                                 input_space=BGR_to_RGB,
                                                                                 scale=scale,
                                                                                 dontcare2backgr=dontcare2backgr,
                                                                                 dontcare=dontcare_val,
                                                                                 aug_type='totensor'),
                                       params=cfg,
                                       debug=debug))
    trn_dataset, val_dataset, tst_dataset = datasets

    # Number of workers
    if cfg.training.num_workers:
        num_workers = cfg.training.num_workers
    else:  # https://discuss.pytorch.org/t/guidelines-for-assigning-num-workers-to-dataloader/813/5
        num_workers = len(gpu_devices_dict.keys()) * 4 if len(gpu_devices_dict.keys()) > 1 else 4

    samples_weight = torch.from_numpy(samples_weight)
    sampler = torch.utils.data.sampler.WeightedRandomSampler(samples_weight.type('torch.DoubleTensor'),
                                                             len(samples_weight))

    if gpu_devices_dict and calc_eval_bs:
        max_pix_per_mb_gpu = 280  # TODO: this value may need to be finetuned
        eval_batch_size = calc_eval_batchsize(gpu_devices_dict, batch_size, sample_size, max_pix_per_mb_gpu)

    trn_dataloader = DataLoader(trn_dataset, batch_size=batch_size, num_workers=num_workers, sampler=sampler,
                                drop_last=True)
    val_dataloader = DataLoader(val_dataset, batch_size=eval_batch_size, num_workers=num_workers, shuffle=False,
                                drop_last=True)
    tst_dataloader = DataLoader(tst_dataset, batch_size=eval_batch_size, num_workers=num_workers, shuffle=False,
                                drop_last=True) if num_samples['tst'] > 0 else None

    return trn_dataloader, val_dataloader, tst_dataloader


def calc_eval_batchsize(gpu_devices_dict: dict, batch_size: int, sample_size: int, max_pix_per_mb_gpu: int = 280):
    """
    Calculate maximum batch size that could fit on GPU during evaluation based on thumb rule with harcoded
    "pixels per MB of GPU RAM" as threshold. The batch size often needs to be smaller if crop is applied during training
    @param gpu_devices_dict: dictionary containing info on GPU devices as returned by lst_device_ids (utils.py)
    @param batch_size: batch size for training
    @param sample_size: size of hdf5 samples
    @return: returns a downgraded evaluation batch size if the original batch size is considered too high compared to
    the GPU's memory
    """
    eval_batch_size_rd = batch_size
    # get max ram for smallest gpu
    smallest_gpu_ram = min(gpu_info['max_ram'] for _, gpu_info in gpu_devices_dict.items())
    # rule of thumb to determine eval batch size based on approximate max pixels a gpu can handle during evaluation
    pix_per_mb_gpu = (batch_size / len(gpu_devices_dict.keys()) * sample_size ** 2) / smallest_gpu_ram
    if pix_per_mb_gpu >= max_pix_per_mb_gpu:
        eval_batch_size = smallest_gpu_ram * max_pix_per_mb_gpu / sample_size ** 2
        eval_batch_size_rd = int(eval_batch_size - eval_batch_size % len(gpu_devices_dict.keys()))
        eval_batch_size_rd = 1 if eval_batch_size_rd < 1 else eval_batch_size_rd
        logging.warning(f'Validation and test batch size downgraded from {batch_size} to {eval_batch_size} '
                        f'based on max ram of smallest GPU available')
    return eval_batch_size_rd


def get_num_samples(samples_path, params, dontcare):
    """
    Function to retrieve number of samples, either from config file or directly from hdf5 file.
    :param samples_path: (str) Path to samples folder
    :param params: (dict) Parameters found in the yaml config file.
    :param dontcare:
    :return: (dict) number of samples for trn, val and tst.
    """
    num_samples = {'trn': 0, 'val': 0, 'tst': 0}
    weights = []
    samples_weight = None
    for i in ['trn', 'val', 'tst']:
        if get_key_def(f"num_{i}_samples", params['training'], None) is not None:
            num_samples[i] = get_key_def(f"num_{i}_samples", params['training'])
            with h5py.File(samples_path.joinpath(f"{i}_samples.hdf5"), 'r') as hdf5_file:
                file_num_samples = len(hdf5_file['map_img'])
            if num_samples[i] > file_num_samples:
                raise logging.critical(
                    IndexError(f"\nThe number of training samples in the configuration file ({num_samples[i]}) "
                               f"exceeds the number of samples in the hdf5 training dataset ({file_num_samples}).")
                )
        else:
            with h5py.File(samples_path.joinpath(f"{i}_samples.hdf5"), "r") as hdf5_file:
                num_samples[i] = len(hdf5_file['map_img'])

        with h5py.File(samples_path.joinpath(f"{i}_samples.hdf5"), "r") as hdf5_file:
            if i == 'trn':
                for x in range(num_samples[i]):
                    label = hdf5_file['map_img'][x]
                    unique_labels = np.unique(label)
                    weights.append(''.join([str(int(i)) for i in unique_labels]))
                    samples_weight = compute_sample_weight('balanced', weights)

    return num_samples, samples_weight


def vis_from_dataloader(vis_params,
                        eval_loader,
                        model,
                        ep_num,
                        output_path,
                        dataset='',
                        scale=None,
                        device=None,
                        vis_batch_range=None):
    """
    Use a model and dataloader to provide outputs that can then be sent to vis_from_batch function to visualize performances of model, for example.
    :param vis_params: (dict) Parameters found in the yaml config file useful for visualization
    :param eval_loader: data loader
    :param model: model to evaluate
    :param ep_num: epoch index (for file naming purposes)
    :param dataset: (str) 'val or 'tst'
    :param device: device used by pytorch (cpu ou cuda)
    :param vis_batch_range: (int) max number of samples to perform visualization on

    :return:
    """
    vis_path = output_path.joinpath(f'visualization')
    logging.info(f'Visualization figures will be saved to {vis_path}\n')
    min_vis_batch, max_vis_batch, increment = vis_batch_range

    model.eval()
    with tqdm(eval_loader, dynamic_ncols=True) as _tqdm:
        for batch_index, data in enumerate(_tqdm):
            if vis_batch_range is not None and batch_index in range(min_vis_batch, max_vis_batch, increment):
                with torch.no_grad():
                    try:  # For HPC when device 0 not available. Error: RuntimeError: CUDA error: invalid device ordinal
                        inputs = data['sat_img'].to(device)
                        labels = data['map_img'].to(device)
                    except RuntimeError:
                        logging.exception(f'Unable to use device {device}. Trying "cuda:0"')
                        device = torch.device('cuda')
                        inputs = data['sat_img'].to(device)
                        labels = data['map_img'].to(device)

                    outputs = model(inputs)
                    if isinstance(outputs, OrderedDict):
                        outputs = outputs['out']

                    vis_from_batch(vis_params, inputs, outputs,
                                   batch_index=batch_index,
                                   vis_path=vis_path,
                                   labels=labels,
                                   dataset=dataset,
                                   ep_num=ep_num,
                                   scale=scale)
    logging.info(f'Saved visualization figures.\n')


def training(train_loader,
          model,
          criterion,
          optimizer,
          scheduler,
          num_classes,
          batch_size,
          ep_idx,
          progress_log,
          device,
          scale,
          vis_params,
          debug=False
          ):
    """
    Train the model and return the metrics of the training epoch

    :param train_loader: training data loader
    :param model: model to train
    :param criterion: loss criterion
    :param optimizer: optimizer to use
    :param scheduler: learning rate scheduler
    :param num_classes: number of classes
    :param batch_size: number of samples to process simultaneously
    :param ep_idx: epoch index (for hypertrainer log)
    :param progress_log: progress log file (for hypertrainer log)
    :param device: device used by pytorch (cpu ou cuda)
    :param scale: Scale to which values in sat img have been redefined. Useful during visualization
    :param vis_params: (Dict) Parameters useful during visualization
    :param debug: (bool) Debug mode
    :return: Updated training loss
    """
    model.train()
    train_metrics = create_metrics_dict(num_classes)

    for batch_index, data in enumerate(tqdm(train_loader, desc=f'Iterating train batches with {device.type}')):
        progress_log.open('a', buffering=1).write(tsv_line(ep_idx, 'trn', batch_index, len(train_loader), time.time()))

        try:  # For HPC when device 0 not available. Error: RuntimeError: CUDA error: invalid device ordinal
            inputs = data['sat_img'].to(device)
            labels = data['map_img'].to(device)
        except RuntimeError:
            logging.exception(f'Unable to use device {device}. Trying "cuda:0"')
            device = torch.device('cuda')
            inputs = data['sat_img'].to(device)
            labels = data['map_img'].to(device)

        # forward
        optimizer.zero_grad()
        outputs = model(inputs)
        # added for torchvision models that output an OrderedDict with outputs in 'out' key.
        # More info: https://pytorch.org/hub/pytorch_vision_deeplabv3_resnet101/
        if isinstance(outputs, OrderedDict):
            outputs = outputs['out']

        # vis_batch_range: range of batches to perform visualization on. see README.md for more info.
        # vis_at_eval: (bool) if True, will perform visualization at eval time, as long as vis_batch_range is valid
        if vis_params['vis_batch_range'] and vis_params['vis_at_train']:
            min_vis_batch, max_vis_batch, increment = vis_params['vis_batch_range']
            if batch_index in range(min_vis_batch, max_vis_batch, increment):
                vis_path = progress_log.parent.joinpath('visualization')
                if ep_idx == 0:
                    logging.info(f'Visualizing on train outputs for batches in range {vis_params["vis_batch_range"]}. '
                                 f'All images will be saved to {vis_path}\n')
                vis_from_batch(vis_params, inputs, outputs,
                               batch_index=batch_index,
                               vis_path=vis_path,
                               labels=labels,
                               dataset='trn',
                               ep_num=ep_idx + 1,
                               scale=scale)

        loss = criterion(outputs, labels)

        train_metrics['loss'].update(loss.item(), batch_size)

        if device.type == 'cuda' and debug:
            res, mem = gpu_stats(device=device.index)
            logging.debug(OrderedDict(trn_loss=f'{train_metrics["loss"].val:.2f}',
                                      gpu_perc=f'{res.gpu} %',
                                      gpu_RAM=f'{mem.used / (1024 ** 2):.0f}/{mem.total / (1024 ** 2):.0f} MiB',
                                      lr=optimizer.param_groups[0]['lr'],
                                      img=data['sat_img'].numpy().shape,
                                      smpl=data['map_img'].numpy().shape,
                                      bs=batch_size,
                                      out_vals=np.unique(outputs[0].argmax(dim=0).detach().cpu().numpy()),
                                      gt_vals=np.unique(labels[0].detach().cpu().numpy())))

        loss.backward()
        optimizer.step()

    scheduler.step()
    # if train_metrics["loss"].avg is not None:
    #     logging.info(f'Training Loss: {train_metrics["loss"].avg:.4f}')
    return train_metrics


def evaluation(eval_loader,
               model,
               criterion,
               num_classes,
               batch_size,
               ep_idx,
               progress_log,
               scale,
               vis_params,
               batch_metrics=None,
               dataset='val',
               device=None,
               debug=False):
    """
    Evaluate the model and return the updated metrics
    :param eval_loader: data loader
    :param model: model to evaluate
    :param criterion: loss criterion
    :param num_classes: number of classes
    :param batch_size: number of samples to process simultaneously
    :param ep_idx: epoch index (for hypertrainer log)
    :param progress_log: progress log file (for hypertrainer log)
    :param scale: Scale to which values in sat img have been redefined. Useful during visualization
    :param vis_params: (Dict) Parameters useful during visualization
    :param batch_metrics: (int) Metrics computed every (int) batches. If left blank, will not perform metrics.
    :param dataset: (str) 'val or 'tst'
    :param device: device used by pytorch (cpu ou cuda)
    :param debug: if True, debug functions will be performed
    :return: (dict) eval_metrics
    """
    eval_metrics = create_metrics_dict(num_classes)
    model.eval()

    for batch_index, data in enumerate(tqdm(eval_loader, dynamic_ncols=True, desc=f'Iterating {dataset} '
    f'batches with {device.type}')):
        progress_log.open('a', buffering=1).write(tsv_line(ep_idx, dataset, batch_index, len(eval_loader), time.time()))

        with torch.no_grad():
            try:  # For HPC when device 0 not available. Error: RuntimeError: CUDA error: invalid device ordinal
                inputs = data['sat_img'].to(device)
                labels = data['map_img'].to(device)
            except RuntimeError:
<<<<<<< HEAD
                logging.exception(f'Unable to use device {device}. Trying "cuda:0"')
=======
                logging.exception(f'\nUnable to use device {device}. Trying "cuda"')
>>>>>>> 23abf688
                device = torch.device('cuda')
                inputs = data['sat_img'].to(device)
                labels = data['map_img'].to(device)

            labels_flatten = flatten_labels(labels)

            outputs = model(inputs)
            if isinstance(outputs, OrderedDict):
                outputs = outputs['out']

            # vis_batch_range: range of batches to perform visualization on. see README.md for more info.
            # vis_at_eval: (bool) if True, will perform visualization at eval time, as long as vis_batch_range is valid
            if vis_params['vis_batch_range'] and vis_params['vis_at_eval']:
                min_vis_batch, max_vis_batch, increment = vis_params['vis_batch_range']
                if batch_index in range(min_vis_batch, max_vis_batch, increment):
                    vis_path = progress_log.parent.joinpath('visualization')
                    if ep_idx == 0 and batch_index == min_vis_batch:
<<<<<<< HEAD
                        logging.info(
                            f'Visualizing on {dataset} outputs for batches in range {vis_params["vis_batch_range"]} '
                                     f'images will be saved to {vis_path}\n')
=======
                        logging.info(f'\nVisualizing on {dataset} outputs for batches in range '
                                     f'{vis_params["vis_batch_range"]} images will be saved to {vis_path}\n')
>>>>>>> 23abf688
                    vis_from_batch(vis_params, inputs, outputs,
                                   batch_index=batch_index,
                                   vis_path=vis_path,
                                   labels=labels,
                                   dataset=dataset,
                                   ep_num=ep_idx + 1,
                                   scale=scale)

            outputs_flatten = flatten_outputs(outputs, num_classes)

            loss = criterion(outputs, labels)

            eval_metrics['loss'].update(loss.item(), batch_size)

            if (dataset == 'val') and (batch_metrics is not None):
                # Compute metrics every n batches. Time consuming.
                if not batch_metrics <= len(eval_loader):
                    logging.error(f"\nBatch_metrics ({batch_metrics}) is smaller than batch size "
                                  f"{len(eval_loader)}. Metrics in validation loop won't be computed")
                if (batch_index + 1) % batch_metrics == 0:  # +1 to skip val loop at very beginning
                    a, segmentation = torch.max(outputs_flatten, dim=1)
                    eval_metrics = iou(segmentation, labels_flatten, batch_size, num_classes, eval_metrics)
                    eval_metrics = report_classification(segmentation, labels_flatten, batch_size, eval_metrics,
                                                         ignore_index=eval_loader.dataset.dontcare)
            elif (dataset == 'tst') and (batch_metrics is not None):
                a, segmentation = torch.max(outputs_flatten, dim=1)
                eval_metrics = iou(segmentation, labels_flatten, batch_size, num_classes, eval_metrics)
                eval_metrics = report_classification(segmentation, labels_flatten, batch_size, eval_metrics,
                                                     ignore_index=eval_loader.dataset.dontcare)

            logging.debug(OrderedDict(dataset=dataset, loss=f'{eval_metrics["loss"].avg:.4f}'))

            if debug and device.type == 'cuda':
                res, mem = gpu_stats(device=device.index)
<<<<<<< HEAD
                logging.debug(OrderedDict(device=device, gpu_perc=f'{res.gpu} %',
                                          gpu_RAM=f'{mem.used / (1024 ** 2):.0f}/{mem.total / (1024 ** 2):.0f} MiB'))
=======
                logging.debug(OrderedDict(
                    device=device, gpu_perc=f'{res.gpu} %',
                    gpu_RAM=f'{mem.used/(1024**2):.0f}/{mem.total/(1024**2):.0f} MiB'
                ))
>>>>>>> 23abf688

    logging.info(f"\n{dataset} Loss: {eval_metrics['loss'].avg:.4f}")
    if batch_metrics is not None:
        logging.info(f"\n{dataset} precision: {eval_metrics['precision'].avg}")
        logging.info(f"\n{dataset} recall: {eval_metrics['recall'].avg}")
        logging.info(f"\n{dataset} fscore: {eval_metrics['fscore'].avg}")
        logging.info(f"\n{dataset} iou: {eval_metrics['iou'].avg}")

    return eval_metrics


def train(cfg: DictConfig) -> None:
    """
    Function to train and validate a model for semantic segmentation.

    -------

    1. Model is instantiated and checkpoint is loaded from path, if provided in
       `your_config.yaml`.
    2. GPUs are requested according to desired amount of `num_gpus` and
       available GPUs.
    3. If more than 1 GPU is requested, model is cast to DataParallel model
    4. Dataloaders are created with `create_dataloader()`
    5. Loss criterion, optimizer and learning rate are set with
       `set_hyperparameters()` as requested in `config.yaml`.
    5. Using these hyperparameters, the application will try to minimize the
       loss on the training data and evaluate every epoch on the validation
       data.
    6. For every epoch, the application shows and logs the loss on "trn" and
       "val" datasets.
    7. For every epoch (if `batch_metrics: 1`), the application shows and logs
       the accuracy, recall and f-score on "val" dataset. Those metrics are
       also computed on each class.
    8. At the end of the training process, the application shows and logs the
       accuracy, recall and f-score on "tst" dataset. Those metrics are also
       computed on each class.

    -------
    :param cfg: (dict) Parameters found in the yaml config file.
    """
    now = datetime.now().strftime("%Y-%m-%d_%H-%M")

    # MANDATORY PARAMETERS
<<<<<<< HEAD
    num_classes = get_key_def('num_classes', params['global'], expected_type=int)
    num_classes_corrected = num_classes + 1  # + 1 for background # FIXME temporary patch for num_classes problem.
    num_bands = get_key_def('number_of_bands', params['global'], expected_type=int)
    batch_size = get_key_def('batch_size', params['training'], expected_type=int)
    eval_batch_size = get_key_def('eval_batch_size', params['training'], expected_type=int, default=batch_size)
    num_epochs = get_key_def('num_epochs', params['training'], expected_type=int)
    model_name = get_key_def('model_name', params['global'], expected_type=str).lower()
    BGR_to_RGB = get_key_def('BGR_to_RGB', params['global'], expected_type=bool)

    # OPTIONAL PARAMETERS
    # basics
    debug = get_key_def('debug_mode', params['global'], default=False, expected_type=bool)
    task = get_key_def('task', params['global'], default='segmentation', expected_type=str)
    if not task == 'segmentation':
        raise ValueError(f"The task should be segmentation. The provided value is {task}")
    dontcare_val = get_key_def("ignore_index", params["training"], default=-1, expected_type=int)
    crop_size = get_key_def('target_size', params['training'], default=None, expected_type=int)
    batch_metrics = get_key_def('batch_metrics', params['training'], default=None, expected_type=int)
    meta_map = get_key_def("meta_map", params["global"], default=None)
    if meta_map and not Path(meta_map).is_file():
        raise FileNotFoundError(f'Couldn\'t locate {meta_map}')
    bucket_name = get_key_def('bucket_name', params['global'])  # AWS
    scale = get_key_def('scale_data', params['global'], default=[0, 1], expected_type=List)

    # model params
    loss_fn = get_key_def('loss_fn', params['training'], default='CrossEntropy', expected_type=str)
    class_weights = get_key_def('class_weights', params['training'], default=None, expected_type=Sequence)
    if class_weights:
        verify_weights(num_classes_corrected, class_weights)
    optimizer = get_key_def('optimizer', params['training'], default='adam', expected_type=str)
    pretrained = get_key_def('pretrained', params['training'], default=True, expected_type=bool)
    train_state_dict_path = get_key_def('state_dict_path', params['training'], default=None, expected_type=str)
=======
    num_classes = len(get_key_def('classes_dict', cfg['dataset']).keys())
    num_classes_corrected = num_classes + 1  # + 1 for background # FIXME temporary patch for num_classes problem.
    num_bands = len(read_modalities(cfg.dataset.modalities))
    batch_size = get_key_def('batch_size', cfg['training'], expected_type=int)
    eval_batch_size = get_key_def('eval_batch_size', cfg['training'], expected_type=int, default=batch_size)
    num_epochs = get_key_def('max_epochs', cfg['training'], expected_type=int)
    model_name = get_key_def('model_name', cfg['model'], expected_type=str).lower()
    # TODO need to keep in parameters? see victor stuff
    # BGR_to_RGB = get_key_def('BGR_to_RGB', params['global'], expected_type=bool)
    BGR_to_RGB = False

    # OPTIONAL PARAMETERS
    debug = get_key_def('debug', cfg)
    task = get_key_def('task_name',  cfg['task'], default='segmentation')
    dontcare_val = get_key_def("ignore_index", cfg['dataset'], default=-1)
    bucket_name = get_key_def('bucket_name', cfg['AWS'])
    scale = get_key_def('scale_data', cfg['augmentation'], default=[0, 1])
    batch_metrics = get_key_def('batch_metrics', cfg['training'], default=None)
    crop_size = get_key_def('target_size', cfg['training'], default=None)
    if task != 'segmentation':
        raise logging.critical(ValueError(f"\nThe task should be segmentation. The provided value is {task}"))

    # MODEL PARAMETERS
    class_weights = get_key_def('class_weights', cfg['dataset'], default=None)
    loss_fn = get_key_def('loss_fn', cfg['training'], default='CrossEntropy')
    optimizer = get_key_def('optimizer_name', cfg['optimizer'], default='adam', expected_type=str)  # TODO change something to call the function
    pretrained = get_key_def('pretrained', cfg['model'], default=True, expected_type=bool)
    train_state_dict_path = get_key_def('state_dict_path', cfg['general'], default=None, expected_type=str)
    dropout_prob = get_key_def('factor', cfg['scheduler']['params'], default=None, expected_type=float)
    # if error
>>>>>>> 23abf688
    if train_state_dict_path and not Path(train_state_dict_path).is_file():
        raise logging.critical(
            FileNotFoundError(f'\nCould not locate pretrained checkpoint for training: {train_state_dict_path}')
        )
    if class_weights:
        verify_weights(num_classes_corrected, class_weights)
    # Read the concatenation point
    # TODO: find a way to maybe implement it in classification one day
    conc_point = None
    # conc_point = get_key_def('concatenate_depth', params['global'], None)

    # GPU PARAMETERS
    num_devices = get_key_def('num_gpus', cfg['training'], default=0)
    if num_devices and not num_devices >= 0:
<<<<<<< HEAD
        raise ValueError("missing mandatory num gpus parameter")

    # mlflow logging
    mlflow_uri = get_key_def('mlflow_uri', params['global'], default="./mlruns")
    Path(mlflow_uri).mkdir(exist_ok=True)
    experiment_name = get_key_def('mlflow_experiment_name', params['global'], default='gdl-training', expected_type=str)
    run_name = get_key_def('mlflow_run_name', params['global'], default='gdl', expected_type=str)

    # parameters to find hdf5 samples
    data_path = Path(get_key_def('data_path', params['global'], './data', expected_type=str))
    samples_size = get_key_def("samples_size", params["global"], default=1024, expected_type=int)
    overlap = get_key_def("overlap", params["sample"], default=5, expected_type=int)
    min_annot_perc = get_key_def('min_annotated_percent', params['sample']['sampling_method'], default=0,
                                 expected_type=int)
    if not data_path.is_dir():
        raise FileNotFoundError(f'Could not locate data path {data_path}')
    samples_folder_name = (f'samples{samples_size}_overlap{overlap}_min-annot{min_annot_perc}_{num_bands}bands'
                           f'_{experiment_name}')
    samples_folder = data_path.joinpath(samples_folder_name)
=======
        raise logging.critical(ValueError("\nmissing mandatory num gpus parameter"))
    default_max_used_ram = 15
    max_used_ram = get_key_def('max_used_ram', cfg['training'], default=default_max_used_ram)
    max_used_perc = get_key_def('max_used_perc', cfg['training'], default=15)

    # LOGGING PARAMETERS TODO put option not just mlflow
    experiment_name = get_key_def('project_name', cfg['general'], default='gdl-training')
    try:
        tracker_uri = get_key_def('uri', cfg['tracker'])
        Path(tracker_uri).mkdir(exist_ok=True)
        run_name = get_key_def('run_name', cfg['tracker'], default='gdl')  # TODO change for something meaningful
    # meaning no logging tracker as been assigned or it doesnt exist in config/logging
    except ConfigKeyError:
        logging.info(
            "\nNo logging tracker as been assigned or the yaml config doesnt exist in 'config/tracker'."
            "\nNo tracker file will be saved in this case."
        )

    # PARAMETERS FOR hdf5 SAMPLES
    # info on the hdf5 name
    samples_size = get_key_def("input_dim", cfg['dataset'], expected_type=int, default=256)
    overlap = get_key_def("overlap", cfg['dataset'], expected_type=int, default=0)
    min_annot_perc = get_key_def('min_annotated_percent', cfg['dataset'], expected_type=int, default=0)
    samples_folder_name = (
        f'samples{samples_size}_overlap{overlap}_min-annot{min_annot_perc}_{num_bands}bands_{experiment_name}'
    )
    try:
        my_hdf5_path = Path(str(cfg.dataset.sample_data_dir)).resolve(strict=True)
        samples_folder = Path(my_hdf5_path.joinpath(samples_folder_name)).resolve(strict=True)
        logging.info("\nThe HDF5 directory used '{}'".format(samples_folder))
    except FileNotFoundError:
        samples_folder = Path(str(cfg.dataset.sample_data_dir)).joinpath(samples_folder_name)
        logging.info(
            f"\nThe HDF5 directory '{samples_folder}' doesn't exist, please change the path." +
            f"\nWe will try to find '{samples_folder_name}' in '{cfg.dataset.raw_data_dir}'."
        )
        try:
            my_data_path = Path(cfg.dataset.raw_data_dir).resolve(strict=True)
            samples_folder = Path(my_data_path.joinpath(samples_folder_name)).resolve(strict=True)
            logging.info("\nThe HDF5 directory used '{}'".format(samples_folder))
            cfg.general.sample_data_dir = str(my_data_path)  # need to be done for when the config will be saved
        except FileNotFoundError:
            raise logging.critical(
                f"\nThe HDF5 directory '{samples_folder_name}' doesn't exist in '{cfg.dataset.raw_data_dir}'" +
                f"\n or in '{cfg.dataset.sample_data_dir}', please verify the location of your HDF5."
            )
>>>>>>> 23abf688

    # visualization parameters
    vis_at_train = get_key_def('vis_at_train', cfg['visualization'], default=False)
    vis_at_eval = get_key_def('vis_at_evaluation', cfg['visualization'], default=False)
    vis_batch_range = get_key_def('vis_batch_range', cfg['visualization'], default=None)
    vis_at_checkpoint = get_key_def('vis_at_checkpoint', cfg['visualization'], default=False)
    ep_vis_min_thresh = get_key_def('vis_at_ckpt_min_ep_diff', cfg['visualization'], default=1)
    vis_at_ckpt_dataset = get_key_def('vis_at_ckpt_dataset', cfg['visualization'], 'val')
    colormap_file = get_key_def('colormap_file', cfg['visualization'], None)
    heatmaps = get_key_def('heatmaps', cfg['visualization'], False)
    heatmaps_inf = get_key_def('heatmaps', cfg['inference'], False)
    grid = get_key_def('grid', cfg['visualization'], False)
    mean = get_key_def('mean', cfg['augmentation']['normalization'])
    std = get_key_def('std', cfg['augmentation']['normalization'])
    vis_params = {'colormap_file': colormap_file, 'heatmaps': heatmaps, 'heatmaps_inf': heatmaps_inf, 'grid': grid,
                  'mean': mean, 'std': std, 'vis_batch_range': vis_batch_range, 'vis_at_train': vis_at_train,
                  'vis_at_eval': vis_at_eval, 'ignore_index': dontcare_val, 'inference_input_path': None}

    # coordconv parameters TODO
    # coordconv_params = {}
    # for param, val in params['global'].items():
    #     if 'coordconv' in param:
    #         coordconv_params[param] = val
    coordconv_params = get_key_def('coordconv', cfg['model'])

    # automatic model naming with unique id for each training
    config_path = None
    for list_path in cfg.general.config_path:
        if list_path['provider'] == 'main':
            config_path = list_path['path']
    config_name = str(cfg.general.config_name)
    model_id = config_name
    output_path = Path(f'model/{model_id}')
    output_path.mkdir(parents=True, exist_ok=False)
<<<<<<< HEAD
    shutil.copy(str(config_path), str(output_path))  # copy yaml to output path where model will be saved

    import logging.config  # See: https://docs.python.org/2.4/lib/logging-config-fileformat.html
    log_config_path = Path('utils/logging.conf').absolute()
    logfile = f'{output_path}/{model_id}.log'
    logfile_debug = f'{output_path}/{model_id}_debug.log'
    console_level_logging = 'INFO' if not debug else 'DEBUG'
    logging.config.fileConfig(log_config_path, defaults={'logfilename': logfile,
                                                         'logfilename_debug': logfile_debug,
                                                         'console_level': console_level_logging})

    logging.info(f'Model and log files will be saved to: {output_path}\n\n')
=======
    logging.info(f'\nModel and log files will be saved to: {os.getcwd()}/{output_path}')
>>>>>>> 23abf688
    if debug:
        logging.warning(f'\nDebug mode activated. Some debug features may mobilize extra disk space and '
                        f'cause delays in execution.')
    if dontcare_val < 0 and vis_batch_range:
        logging.warning(f'\nVisualization: expected positive value for ignore_index, got {dontcare_val}.'
                        f'Will be overridden to 255 during visualization only. Problems may occur.')

    # overwrite dontcare values in label if loss is not lovasz or crossentropy. FIXME: hacky fix.
    dontcare2backgr = False
    if loss_fn not in ['Lovasz', 'CrossEntropy', 'OhemCrossEntropy']:
        dontcare2backgr = True
        logging.warning(
            f'\nDontcare is not implemented for loss function "{loss_fn}". '
            f'\nDontcare values ({dontcare_val}) in label will be replaced with background value (0)'
        )

    # Will check if batch size needs to be a lower value only if cropping samples during training
    calc_eval_bs = True if crop_size else False
    # INSTANTIATE MODEL AND LOAD CHECKPOINT FROM PATH
    model, model_name, criterion, optimizer, lr_scheduler, device, gpu_devices_dict = \
        net(model_name=model_name,
            num_bands=num_bands,
            num_channels=num_classes_corrected,
            dontcare_val=dontcare_val,
            num_devices=num_devices,
            train_state_dict_path=train_state_dict_path,
            pretrained=pretrained,
            dropout_prob=dropout_prob,
            loss_fn=loss_fn,
            class_weights=class_weights,
            optimizer=optimizer,
            net_params=cfg,
            conc_point=conc_point)

<<<<<<< HEAD
    # INSTANTIATE MODEL AND LOAD CHECKPOINT FROM PATH
    model, model_name, criterion, optimizer, lr_scheduler, device, gpu_devices_dict = \
        net(model_name=model_name,
            num_bands=num_bands,
            num_channels=num_classes_corrected,
            dontcare_val=dontcare_val,
            num_devices=num_devices,
            train_state_dict_path=train_state_dict_path,
            pretrained=pretrained,
            dropout_prob=dropout_prob,
            loss_fn=loss_fn,
            class_weights=class_weights,
            optimizer=optimizer,
            net_params=params,
            conc_point=conc_point,
            coordconv_params=coordconv_params)

=======
>>>>>>> 23abf688
    logging.info(f'Instantiated {model_name} model with {num_classes_corrected} output channels.\n')

    logging.info(f'Creating dataloaders from data in {samples_folder}...\n')
    trn_dataloader, val_dataloader, tst_dataloader = create_dataloader(samples_folder=samples_folder,
                                                                       batch_size=batch_size,
                                                                       eval_batch_size=eval_batch_size,
                                                                       gpu_devices_dict=gpu_devices_dict,
                                                                       sample_size=samples_size,
                                                                       dontcare_val=dontcare_val,
                                                                       crop_size=crop_size,
                                                                       num_bands=num_bands,
                                                                       BGR_to_RGB=BGR_to_RGB,
                                                                       scale=scale,
                                                                       cfg=cfg,
                                                                       dontcare2backgr=dontcare2backgr,
                                                                       calc_eval_bs=calc_eval_bs,
                                                                       debug=debug)

<<<<<<< HEAD

    # mlflow tracking path + parameters logging
    set_tracking_uri(mlflow_uri)
    set_experiment(experiment_name)
    start_run(run_name=run_name)
    log_params(params['training'])
    log_params(params['global'])
    log_params(params['sample'])
=======
    # Save tracking TODO put option not just mlflow
    if 'tracker_uri' in locals() and 'run_name' in locals():
        mode = get_key_def('mode', cfg, expected_type=str)
        task = get_key_def('task_name', cfg['task'], expected_type=str)
        run_name = '{}_{}_{}'.format(run_name, mode, task)
        # tracking path + parameters logging
        set_tracking_uri(tracker_uri)
        set_experiment(experiment_name)
        start_run(run_name=run_name)
        log_params(dict_path(cfg, 'training'))
        log_params(dict_path(cfg, 'dataset'))
        log_params(dict_path(cfg, 'model'))
        log_params(dict_path(cfg, 'optimizer'))
        log_params(dict_path(cfg, 'scheduler'))
        log_params(dict_path(cfg, 'augmentation'))
        # TODO change something to not only have the mlflow option
        trn_log = InformationLogger('trn')
        val_log = InformationLogger('val')
        tst_log = InformationLogger('tst')
>>>>>>> 23abf688

    if bucket_name:
        from utils.aws import download_s3_files
        bucket, bucket_output_path, output_path, data_path = download_s3_files(bucket_name=bucket_name,
                                                                               data_path=data_path,  # FIXME
                                                                               output_path=output_path)

    since = time.time()
    best_loss = 999
    last_vis_epoch = 0

    progress_log = output_path / 'progress.log'
    if not progress_log.exists():
        progress_log.open('w', buffering=1).write(tsv_line('ep_idx', 'phase', 'iter', 'i_p_ep', 'time'))  # Add header

    # create the checkpoint file
    filename = output_path.joinpath('checkpoint.pth.tar')

    # VISUALIZATION: generate pngs of inputs, labels and outputs
    if vis_batch_range is not None:
        # Make sure user-provided range is a tuple with 3 integers (start, finish, increment).
        # Check once for all visualization tasks.
        if not isinstance(vis_batch_range, list) and len(vis_batch_range) == 3 and all(isinstance(x, int)
                                                                                       for x in vis_batch_range):
            raise logging.critical(
                ValueError(f'\nVis_batch_range expects three integers in a list: start batch, end batch, increment.'
                           f'Got {vis_batch_range}')
            )
        vis_at_init_dataset = get_key_def('vis_at_init_dataset', cfg['visualization'], 'val')

        # Visualization at initialization. Visualize batch range before first eopch.
        if get_key_def('vis_at_init', cfg['visualization'], False):
            logging.info(f'\nVisualizing initialized model on batch range {vis_batch_range} '
                         f'from {vis_at_init_dataset} dataset...\n')
            vis_from_dataloader(vis_params=vis_params,
                                eval_loader=val_dataloader if vis_at_init_dataset == 'val' else tst_dataloader,
                                model=model,
                                ep_num=0,
                                output_path=output_path,
                                dataset=vis_at_init_dataset,
                                scale=scale,
                                device=device,
                                vis_batch_range=vis_batch_range)

    for epoch in range(0, num_epochs):
        logging.info(f'\nEpoch {epoch}/{num_epochs - 1}\n' + "-" * len(f'Epoch {epoch}/{num_epochs - 1}'))
        # creating trn_report
        trn_report = training(train_loader=trn_dataloader,
                              model=model,
                              criterion=criterion,
                              optimizer=optimizer,
                              scheduler=lr_scheduler,
                              num_classes=num_classes_corrected,
                              batch_size=batch_size,
                              ep_idx=epoch,
                              progress_log=progress_log,
                              device=device,
                              scale=scale,
                              vis_params=vis_params,
                              debug=debug)
        if 'trn_log' in locals():  # only save the value if a tracker is setup
            trn_log.add_values(trn_report, epoch, ignore=['precision', 'recall', 'fscore', 'iou'])
        val_report = evaluation(eval_loader=val_dataloader,
                                model=model,
                                criterion=criterion,
                                num_classes=num_classes_corrected,
                                batch_size=batch_size,
                                ep_idx=epoch,
                                progress_log=progress_log,
                                batch_metrics=batch_metrics,
                                dataset='val',
                                device=device,
                                scale=scale,
                                vis_params=vis_params,
                                debug=debug)
        val_loss = val_report['loss'].avg
        if 'val_log' in locals():  # only save the value if a tracker is setup
            if batch_metrics is not None:
                val_log.add_values(val_report, epoch)
            else:
                val_log.add_values(val_report, epoch, ignore=['precision', 'recall', 'fscore', 'iou'])

        if val_loss < best_loss:
            logging.info("\nSave checkpoint with a validation loss of {:.4f}".format(val_loss))  # only allow 4 decimals
            best_loss = val_loss
            # More info:
            # https://pytorch.org/tutorials/beginner/saving_loading_models.html#saving-torch-nn-dataparallel-models
            state_dict = model.module.state_dict() if num_devices > 1 else model.state_dict()
            torch.save({'epoch': epoch,
                        'params': cfg,
                        'model': state_dict,
                        'best_loss': best_loss,
                        'optimizer': optimizer.state_dict()}, filename)
            if bucket_name:
                bucket_filename = bucket_output_path.joinpath('checkpoint.pth.tar')
                bucket.upload_file(filename, bucket_filename)

            # VISUALIZATION: generate pngs of img samples, labels and outputs as alternative to follow training
            if vis_batch_range is not None and vis_at_checkpoint and epoch - last_vis_epoch >= ep_vis_min_thresh:
                if last_vis_epoch == 0:
                    logging.info(f'\nVisualizing with {vis_at_ckpt_dataset} dataset samples on checkpointed model for'
                                 f'batches in range {vis_batch_range}')
                vis_from_dataloader(vis_params=vis_params,
                                    eval_loader=val_dataloader if vis_at_ckpt_dataset == 'val' else tst_dataloader,
                                    model=model,
                                    ep_num=epoch+1,
                                    output_path=output_path,
                                    dataset=vis_at_ckpt_dataset,
                                    scale=scale,
                                    device=device,
                                    vis_batch_range=vis_batch_range)
                last_vis_epoch = epoch

        if bucket_name:
            save_logs_to_bucket(bucket, bucket_output_path, output_path, now, cfg['training']['batch_metrics'])

        cur_elapsed = time.time() - since
        # logging.info(f'\nCurrent elapsed time {cur_elapsed // 60:.0f}m {cur_elapsed % 60:.0f}s')

    # copy the checkpoint in 'save_weights_dir'
    Path(cfg['general']['save_weights_dir']).mkdir(parents=True, exist_ok=True)
    copy(filename, cfg['general']['save_weights_dir'])

    # load checkpoint model and evaluate it on test dataset.
<<<<<<< HEAD
    if num_epochs > 0:  # if num_epochs is set to 0, model is loaded to evaluate on test set
=======
    if int(cfg['general']['max_epochs']) > 0:   # if num_epochs is set to 0, model is loaded to evaluate on test set
>>>>>>> 23abf688
        checkpoint = load_checkpoint(filename)
        model, _ = load_from_checkpoint(checkpoint, model)

    if tst_dataloader:
        tst_report = evaluation(eval_loader=tst_dataloader,
                                model=model,
                                criterion=criterion,
                                num_classes=num_classes_corrected,
                                batch_size=batch_size,
                                ep_idx=num_epochs,
                                progress_log=progress_log,
                                batch_metrics=batch_metrics,
                                dataset='tst',
                                scale=scale,
                                vis_params=vis_params,
                                device=device)
        if 'tst_log' in locals():  # only save the value if a tracker is setup
            tst_log.add_values(tst_report, num_epochs)

        if bucket_name:
            bucket_filename = bucket_output_path.joinpath('last_epoch.pth.tar')
            bucket.upload_file("output.txt", bucket_output_path.joinpath(f"Logs/{now}_output.txt"))
            bucket.upload_file(filename, bucket_filename)

<<<<<<< HEAD
    time_elapsed = time.time() - since
    log_params({'checkpoint path': filename})
    logging.info('Training complete in {:.0f}m {:.0f}s'.format(time_elapsed // 60, time_elapsed % 60))
=======
>>>>>>> 23abf688
    # log_artifact(logfile)
    # log_artifact(logfile_debug)


def main(cfg: DictConfig) -> None:
    """
    Function to manage details about the training on segmentation task.

    -------
    1. Pre-processing TODO
    2. Training process

    -------
    :param cfg: (dict) Parameters found in the yaml config file.
    """
    # Limit of the NIR implementation TODO: Update after each version
    if 'deeplabv3' not in cfg.model.model_name and 'IR' in read_modalities(cfg.dataset.modalities):
        logging.info(
            '\nThe NIR modality will only be concatenate at the beginning,'
            '\nthe implementation of the concatenation point is only available'
            '\nfor the deeplabv3 model for now. \nMore will follow on demand.'
        )

    # Preprocessing
    # HERE the code to do for the preprocessing for the segmentation

    # execute the name mode (need to be in this file for now)
    train(cfg)<|MERGE_RESOLUTION|>--- conflicted
+++ resolved
@@ -392,11 +392,7 @@
                 inputs = data['sat_img'].to(device)
                 labels = data['map_img'].to(device)
             except RuntimeError:
-<<<<<<< HEAD
-                logging.exception(f'Unable to use device {device}. Trying "cuda:0"')
-=======
                 logging.exception(f'\nUnable to use device {device}. Trying "cuda"')
->>>>>>> 23abf688
                 device = torch.device('cuda')
                 inputs = data['sat_img'].to(device)
                 labels = data['map_img'].to(device)
@@ -414,14 +410,8 @@
                 if batch_index in range(min_vis_batch, max_vis_batch, increment):
                     vis_path = progress_log.parent.joinpath('visualization')
                     if ep_idx == 0 and batch_index == min_vis_batch:
-<<<<<<< HEAD
-                        logging.info(
-                            f'Visualizing on {dataset} outputs for batches in range {vis_params["vis_batch_range"]} '
-                                     f'images will be saved to {vis_path}\n')
-=======
                         logging.info(f'\nVisualizing on {dataset} outputs for batches in range '
                                      f'{vis_params["vis_batch_range"]} images will be saved to {vis_path}\n')
->>>>>>> 23abf688
                     vis_from_batch(vis_params, inputs, outputs,
                                    batch_index=batch_index,
                                    vis_path=vis_path,
@@ -456,15 +446,10 @@
 
             if debug and device.type == 'cuda':
                 res, mem = gpu_stats(device=device.index)
-<<<<<<< HEAD
-                logging.debug(OrderedDict(device=device, gpu_perc=f'{res.gpu} %',
-                                          gpu_RAM=f'{mem.used / (1024 ** 2):.0f}/{mem.total / (1024 ** 2):.0f} MiB'))
-=======
                 logging.debug(OrderedDict(
                     device=device, gpu_perc=f'{res.gpu} %',
                     gpu_RAM=f'{mem.used/(1024**2):.0f}/{mem.total/(1024**2):.0f} MiB'
                 ))
->>>>>>> 23abf688
 
     logging.info(f"\n{dataset} Loss: {eval_metrics['loss'].avg:.4f}")
     if batch_metrics is not None:
@@ -508,40 +493,6 @@
     now = datetime.now().strftime("%Y-%m-%d_%H-%M")
 
     # MANDATORY PARAMETERS
-<<<<<<< HEAD
-    num_classes = get_key_def('num_classes', params['global'], expected_type=int)
-    num_classes_corrected = num_classes + 1  # + 1 for background # FIXME temporary patch for num_classes problem.
-    num_bands = get_key_def('number_of_bands', params['global'], expected_type=int)
-    batch_size = get_key_def('batch_size', params['training'], expected_type=int)
-    eval_batch_size = get_key_def('eval_batch_size', params['training'], expected_type=int, default=batch_size)
-    num_epochs = get_key_def('num_epochs', params['training'], expected_type=int)
-    model_name = get_key_def('model_name', params['global'], expected_type=str).lower()
-    BGR_to_RGB = get_key_def('BGR_to_RGB', params['global'], expected_type=bool)
-
-    # OPTIONAL PARAMETERS
-    # basics
-    debug = get_key_def('debug_mode', params['global'], default=False, expected_type=bool)
-    task = get_key_def('task', params['global'], default='segmentation', expected_type=str)
-    if not task == 'segmentation':
-        raise ValueError(f"The task should be segmentation. The provided value is {task}")
-    dontcare_val = get_key_def("ignore_index", params["training"], default=-1, expected_type=int)
-    crop_size = get_key_def('target_size', params['training'], default=None, expected_type=int)
-    batch_metrics = get_key_def('batch_metrics', params['training'], default=None, expected_type=int)
-    meta_map = get_key_def("meta_map", params["global"], default=None)
-    if meta_map and not Path(meta_map).is_file():
-        raise FileNotFoundError(f'Couldn\'t locate {meta_map}')
-    bucket_name = get_key_def('bucket_name', params['global'])  # AWS
-    scale = get_key_def('scale_data', params['global'], default=[0, 1], expected_type=List)
-
-    # model params
-    loss_fn = get_key_def('loss_fn', params['training'], default='CrossEntropy', expected_type=str)
-    class_weights = get_key_def('class_weights', params['training'], default=None, expected_type=Sequence)
-    if class_weights:
-        verify_weights(num_classes_corrected, class_weights)
-    optimizer = get_key_def('optimizer', params['training'], default='adam', expected_type=str)
-    pretrained = get_key_def('pretrained', params['training'], default=True, expected_type=bool)
-    train_state_dict_path = get_key_def('state_dict_path', params['training'], default=None, expected_type=str)
-=======
     num_classes = len(get_key_def('classes_dict', cfg['dataset']).keys())
     num_classes_corrected = num_classes + 1  # + 1 for background # FIXME temporary patch for num_classes problem.
     num_bands = len(read_modalities(cfg.dataset.modalities))
@@ -572,7 +523,6 @@
     train_state_dict_path = get_key_def('state_dict_path', cfg['general'], default=None, expected_type=str)
     dropout_prob = get_key_def('factor', cfg['scheduler']['params'], default=None, expected_type=float)
     # if error
->>>>>>> 23abf688
     if train_state_dict_path and not Path(train_state_dict_path).is_file():
         raise logging.critical(
             FileNotFoundError(f'\nCould not locate pretrained checkpoint for training: {train_state_dict_path}')
@@ -587,27 +537,6 @@
     # GPU PARAMETERS
     num_devices = get_key_def('num_gpus', cfg['training'], default=0)
     if num_devices and not num_devices >= 0:
-<<<<<<< HEAD
-        raise ValueError("missing mandatory num gpus parameter")
-
-    # mlflow logging
-    mlflow_uri = get_key_def('mlflow_uri', params['global'], default="./mlruns")
-    Path(mlflow_uri).mkdir(exist_ok=True)
-    experiment_name = get_key_def('mlflow_experiment_name', params['global'], default='gdl-training', expected_type=str)
-    run_name = get_key_def('mlflow_run_name', params['global'], default='gdl', expected_type=str)
-
-    # parameters to find hdf5 samples
-    data_path = Path(get_key_def('data_path', params['global'], './data', expected_type=str))
-    samples_size = get_key_def("samples_size", params["global"], default=1024, expected_type=int)
-    overlap = get_key_def("overlap", params["sample"], default=5, expected_type=int)
-    min_annot_perc = get_key_def('min_annotated_percent', params['sample']['sampling_method'], default=0,
-                                 expected_type=int)
-    if not data_path.is_dir():
-        raise FileNotFoundError(f'Could not locate data path {data_path}')
-    samples_folder_name = (f'samples{samples_size}_overlap{overlap}_min-annot{min_annot_perc}_{num_bands}bands'
-                           f'_{experiment_name}')
-    samples_folder = data_path.joinpath(samples_folder_name)
-=======
         raise logging.critical(ValueError("\nmissing mandatory num gpus parameter"))
     default_max_used_ram = 15
     max_used_ram = get_key_def('max_used_ram', cfg['training'], default=default_max_used_ram)
@@ -654,7 +583,6 @@
                 f"\nThe HDF5 directory '{samples_folder_name}' doesn't exist in '{cfg.dataset.raw_data_dir}'" +
                 f"\n or in '{cfg.dataset.sample_data_dir}', please verify the location of your HDF5."
             )
->>>>>>> 23abf688
 
     # visualization parameters
     vis_at_train = get_key_def('vis_at_train', cfg['visualization'], default=False)
@@ -689,22 +617,7 @@
     model_id = config_name
     output_path = Path(f'model/{model_id}')
     output_path.mkdir(parents=True, exist_ok=False)
-<<<<<<< HEAD
-    shutil.copy(str(config_path), str(output_path))  # copy yaml to output path where model will be saved
-
-    import logging.config  # See: https://docs.python.org/2.4/lib/logging-config-fileformat.html
-    log_config_path = Path('utils/logging.conf').absolute()
-    logfile = f'{output_path}/{model_id}.log'
-    logfile_debug = f'{output_path}/{model_id}_debug.log'
-    console_level_logging = 'INFO' if not debug else 'DEBUG'
-    logging.config.fileConfig(log_config_path, defaults={'logfilename': logfile,
-                                                         'logfilename_debug': logfile_debug,
-                                                         'console_level': console_level_logging})
-
-    logging.info(f'Model and log files will be saved to: {output_path}\n\n')
-=======
     logging.info(f'\nModel and log files will be saved to: {os.getcwd()}/{output_path}')
->>>>>>> 23abf688
     if debug:
         logging.warning(f'\nDebug mode activated. Some debug features may mobilize extra disk space and '
                         f'cause delays in execution.')
@@ -739,26 +652,6 @@
             net_params=cfg,
             conc_point=conc_point)
 
-<<<<<<< HEAD
-    # INSTANTIATE MODEL AND LOAD CHECKPOINT FROM PATH
-    model, model_name, criterion, optimizer, lr_scheduler, device, gpu_devices_dict = \
-        net(model_name=model_name,
-            num_bands=num_bands,
-            num_channels=num_classes_corrected,
-            dontcare_val=dontcare_val,
-            num_devices=num_devices,
-            train_state_dict_path=train_state_dict_path,
-            pretrained=pretrained,
-            dropout_prob=dropout_prob,
-            loss_fn=loss_fn,
-            class_weights=class_weights,
-            optimizer=optimizer,
-            net_params=params,
-            conc_point=conc_point,
-            coordconv_params=coordconv_params)
-
-=======
->>>>>>> 23abf688
     logging.info(f'Instantiated {model_name} model with {num_classes_corrected} output channels.\n')
 
     logging.info(f'Creating dataloaders from data in {samples_folder}...\n')
@@ -777,16 +670,6 @@
                                                                        calc_eval_bs=calc_eval_bs,
                                                                        debug=debug)
 
-<<<<<<< HEAD
-
-    # mlflow tracking path + parameters logging
-    set_tracking_uri(mlflow_uri)
-    set_experiment(experiment_name)
-    start_run(run_name=run_name)
-    log_params(params['training'])
-    log_params(params['global'])
-    log_params(params['sample'])
-=======
     # Save tracking TODO put option not just mlflow
     if 'tracker_uri' in locals() and 'run_name' in locals():
         mode = get_key_def('mode', cfg, expected_type=str)
@@ -806,7 +689,6 @@
         trn_log = InformationLogger('trn')
         val_log = InformationLogger('val')
         tst_log = InformationLogger('tst')
->>>>>>> 23abf688
 
     if bucket_name:
         from utils.aws import download_s3_files
@@ -931,11 +813,7 @@
     copy(filename, cfg['general']['save_weights_dir'])
 
     # load checkpoint model and evaluate it on test dataset.
-<<<<<<< HEAD
-    if num_epochs > 0:  # if num_epochs is set to 0, model is loaded to evaluate on test set
-=======
     if int(cfg['general']['max_epochs']) > 0:   # if num_epochs is set to 0, model is loaded to evaluate on test set
->>>>>>> 23abf688
         checkpoint = load_checkpoint(filename)
         model, _ = load_from_checkpoint(checkpoint, model)
 
@@ -960,12 +838,6 @@
             bucket.upload_file("output.txt", bucket_output_path.joinpath(f"Logs/{now}_output.txt"))
             bucket.upload_file(filename, bucket_filename)
 
-<<<<<<< HEAD
-    time_elapsed = time.time() - since
-    log_params({'checkpoint path': filename})
-    logging.info('Training complete in {:.0f}m {:.0f}s'.format(time_elapsed // 60, time_elapsed % 60))
-=======
->>>>>>> 23abf688
     # log_artifact(logfile)
     # log_artifact(logfile_debug)
 
