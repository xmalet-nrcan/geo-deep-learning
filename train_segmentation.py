--- conflicted
+++ resolved
@@ -316,14 +316,9 @@
             if batch_index in range(min_vis_batch, max_vis_batch, increment):
                 vis_path = progress_log.parent.joinpath('visualization')
                 if ep_idx == 0:
-<<<<<<< HEAD
-                    logging.info(
-                        f'Visualizing on train outputs for batches in range {vis_batch_range}. All images will be saved to {vis_path}\n')
-                vis_from_batch(params, inputs, outputs,
-=======
-                    logging.info(f'Visualizing on train outputs for batches in range {vis_params["vis_batch_range"]}. All images will be saved to {vis_path}\n')
+                    logging.info(f'Visualizing on train outputs for batches in range {vis_params[
+                        "vis_batch_range"]}. All images will be saved to {vis_path}\n')
                 vis_from_batch(vis_params, inputs, outputs,
->>>>>>> 97e60464
                                batch_index=batch_index,
                                vis_path=vis_path,
                                labels=labels,
@@ -416,15 +411,10 @@
                 if batch_index in range(min_vis_batch, max_vis_batch, increment):
                     vis_path = progress_log.parent.joinpath('visualization')
                     if ep_idx == 0 and batch_index == min_vis_batch:
-<<<<<<< HEAD
-                        logging.info(f'Visualizing on {dataset} outputs for batches in range {vis_batch_range}. All '
+                        logging.info(f'Visualizing on {dataset} outputs for batches in range {vis_params[
+                            "vis_batch_range"]}. All '
                                      f'images will be saved to {vis_path}\n')
-                    vis_from_batch(params, inputs, outputs,
-=======
-                        logging.info(f'Visualizing on {dataset} outputs for batches in range {vis_params["vis_batch_range"]}. All '
-                                   f'images will be saved to {vis_path}\n')
                     vis_from_batch(vis_params, inputs, outputs,
->>>>>>> 97e60464
                                    batch_index=batch_index,
                                    vis_path=vis_path,
                                    labels=labels,
@@ -806,7 +796,7 @@
         logging.info(f'Current elapsed time {cur_elapsed // 60:.0f}m {cur_elapsed % 60:.0f}s')
 
     # load checkpoint model and evaluate it on test dataset.
-    if num_epochs > 0:   # if num_epochs is set to 0, model is loaded to evaluate on test set
+    if num_epochs > 0:  # if num_epochs is set to 0, model is loaded to evaluate on test set
         checkpoint = load_checkpoint(filename)
         model, _ = load_from_checkpoint(checkpoint, model)
 
