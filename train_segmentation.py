--- conflicted
+++ resolved
@@ -238,7 +238,7 @@
                         labels = data['map_img'].to(device)
                     except RuntimeError:
                         logging.exception(f'Unable to use device {device}. Trying "cuda:0"')
-                        device = torch.device('cuda:0')
+                        device = torch.device('cuda')
                         inputs = data['sat_img'].to(device)
                         labels = data['map_img'].to(device)
 
@@ -299,7 +299,7 @@
             labels = data['map_img'].to(device)
         except RuntimeError:
             logging.exception(f'Unable to use device {device}. Trying "cuda:0"')
-            device = torch.device('cuda:0')
+            device = torch.device('cuda')
             inputs = data['sat_img'].to(device)
             labels = data['map_img'].to(device)
 
@@ -316,13 +316,14 @@
             if batch_index in range(min_vis_batch, max_vis_batch, increment):
                 vis_path = progress_log.parent.joinpath('visualization')
                 if ep_idx == 0:
-                    logging.info(f'Visualizing on train outputs for batches in range {vis_batch_range}. All images will be saved to {vis_path}\n')
+                    logging.info(
+                        f'Visualizing on train outputs for batches in range {vis_batch_range}. All images will be saved to {vis_path}\n')
                 vis_from_batch(params, inputs, outputs,
                                batch_index=batch_index,
                                vis_path=vis_path,
                                labels=labels,
                                dataset='trn',
-                               ep_num=ep_idx+1,
+                               ep_num=ep_idx + 1,
                                scale=scale)
 
         loss = criterion(outputs, labels)
@@ -332,14 +333,14 @@
         if device.type == 'cuda' and debug:
             res, mem = gpu_stats(device=device.index)
             logging.debug(OrderedDict(trn_loss=f'{train_metrics["loss"].val:.2f}',
-                                          gpu_perc=f'{res.gpu} %',
-                                          gpu_RAM=f'{mem.used / (1024 ** 2):.0f}/{mem.total / (1024 ** 2):.0f} MiB',
-                                          lr=optimizer.param_groups[0]['lr'],
-                                          img=data['sat_img'].numpy().shape,
-                                          smpl=data['map_img'].numpy().shape,
-                                          bs=batch_size,
-                                          out_vals=np.unique(outputs[0].argmax(dim=0).detach().cpu().numpy()),
-                                          gt_vals=np.unique(labels[0].detach().cpu().numpy())))
+                                      gpu_perc=f'{res.gpu} %',
+                                      gpu_RAM=f'{mem.used / (1024 ** 2):.0f}/{mem.total / (1024 ** 2):.0f} MiB',
+                                      lr=optimizer.param_groups[0]['lr'],
+                                      img=data['sat_img'].numpy().shape,
+                                      smpl=data['map_img'].numpy().shape,
+                                      bs=batch_size,
+                                      out_vals=np.unique(outputs[0].argmax(dim=0).detach().cpu().numpy()),
+                                      gt_vals=np.unique(labels[0].detach().cpu().numpy())))
 
         loss.backward()
         optimizer.step()
@@ -385,7 +386,7 @@
     model.eval()
 
     for batch_index, data in enumerate(tqdm(eval_loader, dynamic_ncols=True, desc=f'Iterating {dataset} '
-                                                                                  f'batches with {device.type}')):
+    f'batches with {device.type}')):
         progress_log.open('a', buffering=1).write(tsv_line(ep_idx, dataset, batch_index, len(eval_loader), time.time()))
 
         with torch.no_grad():
@@ -394,7 +395,7 @@
                 labels = data['map_img'].to(device)
             except RuntimeError:
                 logging.exception(f'Unable to use device {device}. Trying "cuda:0"')
-                device = torch.device('cuda:0')
+                device = torch.device('cuda')
                 inputs = data['sat_img'].to(device)
                 labels = data['map_img'].to(device)
 
@@ -410,13 +411,13 @@
                     vis_path = progress_log.parent.joinpath('visualization')
                     if ep_idx == 0 and batch_index == min_vis_batch:
                         logging.info(f'Visualizing on {dataset} outputs for batches in range {vis_batch_range}. All '
-                                   f'images will be saved to {vis_path}\n')
+                                     f'images will be saved to {vis_path}\n')
                     vis_from_batch(params, inputs, outputs,
                                    batch_index=batch_index,
                                    vis_path=vis_path,
                                    labels=labels,
                                    dataset=dataset,
-                                   ep_num=ep_idx+1,
+                                   ep_num=ep_idx + 1,
                                    scale=scale)
 
             outputs_flatten = flatten_outputs(outputs, num_classes)
@@ -430,7 +431,7 @@
                 if not batch_metrics <= len(eval_loader):
                     logging.error(f"Batch_metrics ({batch_metrics}) is smaller than batch size "
                                   f"{len(eval_loader)}. Metrics in validation loop won't be computed")
-                if (batch_index+1) % batch_metrics == 0:   # +1 to skip val loop at very beginning
+                if (batch_index + 1) % batch_metrics == 0:  # +1 to skip val loop at very beginning
                     a, segmentation = torch.max(outputs_flatten, dim=1)
                     eval_metrics = iou(segmentation, labels_flatten, batch_size, num_classes, eval_metrics)
                     eval_metrics = report_classification(segmentation, labels_flatten, batch_size, eval_metrics,
@@ -446,7 +447,7 @@
             if debug and device.type == 'cuda':
                 res, mem = gpu_stats(device=device.index)
                 logging.debug(OrderedDict(device=device, gpu_perc=f'{res.gpu} %',
-                                              gpu_RAM=f'{mem.used/(1024**2):.0f}/{mem.total/(1024**2):.0f} MiB'))
+                                          gpu_RAM=f'{mem.used / (1024 ** 2):.0f}/{mem.total / (1024 ** 2):.0f} MiB'))
 
     logging.info(f"{dataset} Loss: {eval_metrics['loss'].avg}")
     if batch_metrics is not None:
@@ -759,11 +760,6 @@
                         'model': state_dict,
                         'best_loss': best_loss,
                         'optimizer': optimizer.state_dict()}, filename)
-<<<<<<< HEAD
-=======
-            # if epoch == 0:
-            #     log_artifact(filename)
->>>>>>> 2dca8883
             if bucket_name:
                 bucket_filename = bucket_output_path.joinpath('checkpoint.pth.tar')
                 bucket.upload_file(filename, bucket_filename)
